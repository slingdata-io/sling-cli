--- conflicted
+++ resolved
@@ -81,12 +81,9 @@
 	TypeDbProton        Type = "proton"
 	TypeDbAthena        Type = "athena"
 	TypeDbIceberg       Type = "iceberg"
-<<<<<<< HEAD
 	TypeDbFirebird      Type = "firebird"
-=======
 	TypeDbAzureTable    Type = "azuretable"
 	TypeDbExasol        Type = "exasol"
->>>>>>> 7f6f3595
 )
 
 var AllType = []struct {
@@ -130,12 +127,9 @@
 	{TypeDbMongoDB, "TypeDbMongoDB"},
 	{TypeDbPrometheus, "TypeDbPrometheus"},
 	{TypeDbProton, "TypeDbProton"},
-<<<<<<< HEAD
 	{TypeDbFirebird, "TypeDbFirebird"},
-=======
 	{TypeDbExasol, "TypeDbExasol"},
 	{TypeDbAzureTable, "TypeDbAzureTable"},
->>>>>>> 7f6f3595
 }
 
 // ValidateType returns true is type is valid
@@ -156,11 +150,7 @@
 	case
 		TypeApi,
 		TypeFileLocal, TypeFileS3, TypeFileAzure, TypeFileGoogle, TypeFileGoogleDrive, TypeFileSftp, TypeFileFtp,
-<<<<<<< HEAD
-		TypeDbPostgres, TypeDbRedshift, TypeDbStarRocks, TypeDbMySQL, TypeDbMariaDB, TypeDbOracle, TypeDbBigQuery, TypeDbSnowflake, TypeDbDatabricks, TypeDbSQLite, TypeDbD1, TypeDbSQLServer, TypeDbAzure, TypeDbAzureDWH, TypeDbDuckDb, TypeDbDuckLake, TypeDbMotherDuck, TypeDbClickhouse, TypeDbTrino, TypeDbAthena, TypeDbIceberg, TypeDbMongoDB, TypeDbElasticsearch, TypeDbPrometheus, TypeDbFirebird:
-=======
-		TypeDbPostgres, TypeDbRedshift, TypeDbStarRocks, TypeDbMySQL, TypeDbMariaDB, TypeDbOracle, TypeDbBigQuery, TypeDbSnowflake, TypeDbDatabricks, TypeDbSQLite, TypeDbD1, TypeDbSQLServer, TypeDbAzure, TypeDbAzureDWH, TypeDbDuckDb, TypeDbDuckLake, TypeDbMotherDuck, TypeDbClickhouse, TypeDbTrino, TypeDbAthena, TypeDbIceberg, TypeDbMongoDB, TypeDbElasticsearch, TypeDbPrometheus, TypeDbAzureTable, TypeDbExasol:
->>>>>>> 7f6f3595
+		TypeDbPostgres, TypeDbRedshift, TypeDbStarRocks, TypeDbMySQL, TypeDbMariaDB, TypeDbOracle, TypeDbBigQuery, TypeDbSnowflake, TypeDbDatabricks, TypeDbSQLite, TypeDbD1, TypeDbSQLServer, TypeDbAzure, TypeDbAzureDWH, TypeDbDuckDb, TypeDbDuckLake, TypeDbMotherDuck, TypeDbClickhouse, TypeDbTrino, TypeDbAthena, TypeDbIceberg, TypeDbMongoDB, TypeDbElasticsearch, TypeDbPrometheus, TypeDbAzureTable, TypeDbExasol, TypeDbFirebird:
 		return t, true
 	}
 
@@ -192,11 +182,8 @@
 		TypeDbPrometheus:    9090,
 		TypeDbProton:        8463,
 		TypeDbDatabricks:    443,
-<<<<<<< HEAD
 		TypeDbFirebird:      3050,
-=======
 		TypeDbExasol:        8563,
->>>>>>> 7f6f3595
 		TypeFileFtp:         21,
 		TypeFileSftp:        22,
 	}
@@ -212,11 +199,7 @@
 func (t Type) Kind() Kind {
 	switch t {
 	case TypeDbPostgres, TypeDbRedshift, TypeDbStarRocks, TypeDbMySQL, TypeDbMariaDB, TypeDbOracle, TypeDbBigQuery, TypeDbBigTable,
-<<<<<<< HEAD
-		TypeDbSnowflake, TypeDbDatabricks, TypeDbSQLite, TypeDbD1, TypeDbSQLServer, TypeDbAzure, TypeDbClickhouse, TypeDbTrino, TypeDbAthena, TypeDbIceberg, TypeDbDuckDb, TypeDbDuckLake, TypeDbMotherDuck, TypeDbMongoDB, TypeDbElasticsearch, TypeDbPrometheus, TypeDbProton, TypeDbFirebird:
-=======
-		TypeDbSnowflake, TypeDbDatabricks, TypeDbExasol, TypeDbSQLite, TypeDbD1, TypeDbSQLServer, TypeDbAzure, TypeDbClickhouse, TypeDbTrino, TypeDbAthena, TypeDbIceberg, TypeDbDuckDb, TypeDbDuckLake, TypeDbMotherDuck, TypeDbMongoDB, TypeDbElasticsearch, TypeDbPrometheus, TypeDbProton, TypeDbAzureTable:
->>>>>>> 7f6f3595
+		TypeDbSnowflake, TypeDbDatabricks, TypeDbSQLite, TypeDbD1, TypeDbSQLServer, TypeDbAzure, TypeDbClickhouse, TypeDbTrino, TypeDbAthena, TypeDbIceberg, TypeDbDuckDb, TypeDbDuckLake, TypeDbMotherDuck, TypeDbMongoDB, TypeDbElasticsearch, TypeDbPrometheus, TypeDbProton, TypeDbFirebird, TypeDbAzureTable, TypeDbExasol:
 		return KindDatabase
 	case TypeFileLocal, TypeFileHDFS, TypeFileS3, TypeFileAzure, TypeFileGoogle, TypeFileGoogleDrive, TypeFileSftp, TypeFileFtp, TypeFileHTTP, Type("https"):
 		return KindFile
