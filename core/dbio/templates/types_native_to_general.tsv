database	native_type	general_type	ddl_string	test	stats_allowed	Comment
azuredwh	bigint	bigint	col_bigint bigint	TRUE	TRUE	
azuredwh	binary	binary	col_binary binary(100)	TRUE	FALSE	
azuredwh	bit	smallint	col_bit bit	FALSE	FALSE	
azuredwh	char	string	col_char char	TRUE	TRUE	
azuredwh	date	date	col_date date	TRUE	TRUE	
azuredwh	uniqueidentifier	uuid	col_uniqueidentifier uniqueidentifier	TRUE	FALSE	
azuredwh	datetime	datetime	col_datetime datetime	TRUE	TRUE	
azuredwh	datetime2	datetime	col_datetime2 datetime2	TRUE	TRUE	
azuredwh	datetimeoffset	timestampz	col_datetimeoffset datetimeoffset	TRUE	TRUE	
azuredwh	decimal	decimal	col_decimal decimal	TRUE	TRUE	
azuredwh	float	float	col_float float	TRUE	TRUE	
azuredwh	image	binary	col_image image	FALSE	FALSE	
azuredwh	int	integer	col_int int	TRUE	TRUE	
azuredwh	money	decimal	col_money money	TRUE	TRUE	
azuredwh	nchar	text	col_nchar nchar	TRUE	TRUE	
azuredwh	ntext	text	col_ntext ntext	TRUE	TRUE	
azuredwh	numeric	decimal	col_numeric numeric	TRUE	TRUE	
azuredwh	nvarchar	text	col_nvarchar nvarchar	TRUE	TRUE	
azuredwh	real	float	col_real real	TRUE	TRUE	
azuredwh	timestamp	binary	col_timestamp timestamp	TRUE	TRUE	
azuredwh	smalldatetime	datetime	col_smalldatetime smalldatetime	TRUE	TRUE	
azuredwh	smallint	smallint	col_smallint smallint	TRUE	TRUE	
azuredwh	smallmoney	decimal	col_smallmoney smallmoney	TRUE	TRUE	
azuredwh	time	time	col_time time	TRUE	TRUE	
azuredwh	tinyint	smallint	col_tinyint tinyint	TRUE	TRUE	
azuredwh	varbinary	binary	col_varbinary varbinary(100)	FALSE	FALSE	
azuredwh	varchar	text	col_varchar varchar	TRUE	TRUE	
azuresql	bigint	bigint	col_bigint bigint	TRUE	TRUE	
azuresql	binary	binary	col_binary binary(100)	TRUE	TRUE	
azuresql	timestamp	binary	col_timestamp timestamp	TRUE	TRUE	
azuresql	uniqueidentifier	uuid	col_uniqueidentifier uniqueidentifier	TRUE	FALSE	
azuresql	bit	smallint	col_bit bit	TRUE	TRUE	
azuresql	char	string	col_char char	TRUE	TRUE	
azuresql	date	date	col_date date	TRUE	TRUE	
azuresql	datetime	datetime	col_datetime datetime	TRUE	TRUE	
azuresql	datetime2	datetime	col_datetime2 datetime2	TRUE	TRUE	
azuresql	datetimeoffset	timestampz	col_datetimeoffset datetimeoffset	TRUE	TRUE	
azuresql	decimal	decimal	col_decimal decimal	TRUE	TRUE	
azuresql	float	float	col_float float	TRUE	TRUE	
azuresql	image	binary	col_image image	TRUE	TRUE	
azuresql	int	integer	col_int int	TRUE	TRUE	
azuresql	money	decimal	col_money money	TRUE	TRUE	
azuresql	nchar	text	col_nchar nchar	TRUE	TRUE	
azuresql	ntext	text	col_ntext ntext	TRUE	TRUE	
azuresql	numeric	decimal	col_numeric numeric	TRUE	TRUE	
azuresql	nvarchar	text	col_nvarchar nvarchar	TRUE	TRUE	
azuresql	real	float	col_real real	TRUE	TRUE	
azuresql	smalldatetime	datetime	col_smalldatetime smalldatetime	TRUE	TRUE	
azuresql	smallint	smallint	col_smallint smallint	TRUE	TRUE	
azuresql	smallmoney	decimal	col_smallmoney smallmoney	TRUE	TRUE	
azuresql	time	time	col_time time	TRUE	TRUE	
azuresql	tinyint	smallint	col_tinyint tinyint	TRUE	TRUE	
azuresql	varbinary	binary	col_varbinary varbinary(100)	TRUE	TRUE	
azuresql	varchar	text	col_varchar varchar	TRUE	TRUE	
athena	bigint	bigint	col_bigint bigint	TRUE	TRUE	8-byte signed integer
athena	binary	binary	col_binary binary	TRUE	TRUE	Binary data
athena	boolean	bool	col_boolean boolean	TRUE	TRUE	TRUE/FALSE value
athena	char	string	col_char char(size)	TRUE	TRUE	Fixed-length character data
athena	date	date	col_date date	TRUE	TRUE	Date type (YYYY-MM-DD)
athena	decimal	decimal	col_decimal decimal(precision,scale)	TRUE	TRUE	Decimal type with configurable precision and scale
athena	double	float	col_double double	TRUE	TRUE	Double precision floating-point number
athena	float	float	col_float float	TRUE	TRUE	Single precision floating-point number
athena	integer	integer	col_integer integer	TRUE	TRUE	4-byte signed integer
athena	json	json	col_json json	TRUE	TRUE	JSON value
athena	map	json	col_map map	FALSE	FALSE	Map of key-value pairs
athena	array	json	col_array array	FALSE	FALSE	Array of values
athena	row	json	col_row row	FALSE	FALSE	Structured value with named fields
athena	smallint	smallint	col_smallint smallint	TRUE	TRUE	2-byte signed integer
athena	string	text	col_string string	TRUE	TRUE	Variable-length character string
athena	struct	json	col_struct struct	FALSE	FALSE	Structured data
athena	text	text	col_text text	TRUE	TRUE	Variable-length character string
athena	timestamp	timestamp	col_timestamp timestamp	TRUE	TRUE	Timestamp (YYYY-MM-DD HH:MM:SS.fraction)
athena	tinyint	smallint	col_tinyint tinyint	TRUE	TRUE	1-byte signed integer
athena	varbinary	binary	col_varbinary varbinary	TRUE	TRUE	Variable-length binary data
athena	varchar	text	col_varchar varchar(size)	TRUE	TRUE	Variable-length character string with specified maximum length
athena	timestamp with time zone	timestampz	col_timestamp_with_time_zone timestamp with time zone	TRUE	TRUE	Timestamp with time zone
athena	real	float	col_real real	TRUE	TRUE	Single precision floating-point number
bigquery	array	json		FALSE	FALSE	
bigquery	record	json		FALSE	FALSE	
bigquery	geography	json		FALSE	FALSE	
bigquery	bool	bool	col_bool bool	FALSE	FALSE	
bigquery	boolean	bool	col_bool bool	FALSE	FALSE	
bigquery	bytes	binary	col_bytes bytes	TRUE	FALSE	
bigquery	date	date	col_date date	FALSE	FALSE	
bigquery	datetime	datetime	col_datetime datetime	TRUE	TRUE	
bigquery	float	float	col_float float64	TRUE	TRUE	
bigquery	float64	float	col_float64 float64	TRUE	TRUE	
bigquery	geography	string	col_geography geography	FALSE	FALSE	
bigquery	integer	bigint	col_integer integer	TRUE	TRUE	
bigquery	int64	bigint	col_int64 int64	TRUE	TRUE	
bigquery	int64	bigint	col_int64 int64	TRUE	TRUE	
bigquery	numeric	decimal	col_numeric numeric	TRUE	TRUE	
bigquery	bignumeric	decimal	col_bignumeric bignumeric	TRUE	TRUE	
bigquery	string	text	col_string string	TRUE	TRUE	
bigquery	json	json		FALSE	FALSE	
bigquery	struct	json		FALSE	FALSE	
bigquery	time	time	col_time time	FALSE	FALSE	
bigquery	timestamp	timestamp	col_timestamp timestamp	TRUE	TRUE	
clickhouse	array	json	col_array array	FALSE	FALSE	
clickhouse	uuid	uuid	col_uuid array	FALSE	FALSE	
clickhouse	date	date	col_date date	TRUE	TRUE	
clickhouse	datetime	datetime	col_datetime datetime	TRUE	TRUE	
clickhouse	datetime64	datetime	col_datetime64 datetime64	TRUE	TRUE	
clickhouse	decimal	decimal	col_decimal decimal	TRUE	TRUE	
clickhouse	enum	string	col_enum enum	FALSE	FALSE	
clickhouse	simpleaggregatefunction	text	col_fixedstring fixedstring	TRUE	TRUE	
clickhouse	fixedstring	text	col_fixedstring fixedstring	TRUE	TRUE	
clickhouse	float32	float	col_float32 float32	TRUE	TRUE	
clickhouse	float64	float	col_float64 float64	TRUE	TRUE	
clickhouse	int16	smallint	col_int16 int16	TRUE	TRUE	
clickhouse	int32	bigint	col_int32 int32	TRUE	TRUE	
clickhouse	int64	bigint	col_int64 int64	TRUE	TRUE	
clickhouse	int8	integer	col_int8 int8	TRUE	TRUE	
clickhouse	string	text	col_string string	TRUE	TRUE	
clickhouse	tuple	string	col_tuple tuple	TRUE	TRUE	
clickhouse	uint16	integer	col_uint16 uint16	TRUE	TRUE	
clickhouse	uint32	bigint	col_uint32 uint32	TRUE	TRUE	
clickhouse	uint64	decimal(28,0)	col_uint64 uint64	TRUE	TRUE	
clickhouse	uint8	integer	col_uint8 uint8	TRUE	TRUE	
clickhouse	json	json	col_json json	FALSE	FALSE	
clickhouse	map	json	col_map json	FALSE	FALSE	
clickhouse	lowcardinality	string	col_lowcardinality json	FALSE	FALSE	
clickhouse	enum8	string	col_enum8 json	FALSE	FALSE	
clickhouse	ipv6	string	col_enum8 json	FALSE	FALSE	
duckdb	bigint	bigint	col_bigint bigint	TRUE	TRUE	A large integer
duckdb	binary	binary	col_binary binary(100)	TRUE	TRUE	A fixed-length binary string
duckdb	blob	binary	col_blob blob	TRUE	TRUE	A small BLOB
duckdb	char	string	col_char char(17)	TRUE	TRUE	A fixed-length nonbinary (character) string
duckdb	date	date	col_date date	TRUE	TRUE	A date value in CCYY-MM-DD format
duckdb	datetime	datetime	col_datetime datetime	TRUE	TRUE	A date and time value inCCYY-MM-DD hh:mm:ssformat
duckdb	decimal	decimal	col_decimal decimal	TRUE	TRUE	A fixed-point number
duckdb	double	float	col_double double	TRUE	TRUE	A double-precision floating point number
duckdb	enum	string	col_enum enum ('value1','value2','value3')	FALSE	FALSE	An enumeration; each column value may be assigned one enumeration member
duckdb	float	float	col_float float	TRUE	TRUE	A single-precision floating point number
duckdb	integer	integer	col_int int	TRUE	TRUE	A standard integer
duckdb	json	json	col_json json	TRUE	TRUE	JSON Data Type
duckdb	smallint	smallint	col_smallint smallint	TRUE	TRUE	A small integer
duckdb	text	text	col_text text	TRUE	TRUE	A small non-binary string
duckdb	time	time	col_time time	TRUE	TRUE	A time value in hh:mm:ss format
duckdb	timestamp	timestamp	col_timestamp timestamp	TRUE	TRUE	A timestamp value in CCYY-MM-DD hh:mm:ss format
duckdb	timestamp with time zone	timestampz	col_timestampz timestamp	TRUE	TRUE	A timestamp value in CCYY-MM-DD hh:mm:ss format
duckdb	tinyblob	text	col_tinyblob tinyblob	TRUE	TRUE	A very small BLOB (binary large object)
duckdb	tinyint	smallint	col_tinyint tinyint	TRUE	TRUE	A very small integer
duckdb	varchar	text	col_varchar varchar(100)	TRUE	TRUE	A variable-length non-binary string
duckdb	boolean	bool	col_boolean boolean	TRUE	TRUE	
duckdb	list	text	col_list list	TRUE	TRUE	
duckdb	struct	json	col_struct struct	TRUE	TRUE	
duckdb	map	json	col_map map	TRUE	TRUE	
duckdb	ubigint	bigint	col_ubigint ubigint	TRUE	TRUE	
duckdb	uinteger	bigint	col_uinteger uinteger	TRUE	TRUE	
duckdb	usmallint	integer	col_usmallint usmallint	TRUE	TRUE	
duckdb	utinyint	integer	col_utinyint utinyint	TRUE	TRUE	
duckdb	uuid	uuid	col_uuid uuid	TRUE	TRUE	
duckdb	hugeint	bigint	col_hugeint hugeint	TRUE	TRUE	
duckdb	interval	string	col_interval interval	TRUE	TRUE	
ducklake	bigint	bigint	col_bigint bigint	TRUE	TRUE	A large integer
ducklake	int64	bigint	col_bigint bigint	TRUE	TRUE	A large integer
ducklake	binary	binary	col_binary binary(100)	TRUE	TRUE	A fixed-length binary string
ducklake	blob	binary	col_blob blob	TRUE	TRUE	A small BLOB
ducklake	char	string	col_char char(17)	TRUE	TRUE	A fixed-length nonbinary (character) string
ducklake	date	date	col_date date	TRUE	TRUE	A date value in CCYY-MM-DD format
ducklake	datetime	datetime	col_datetime datetime	TRUE	TRUE	A date and time value inCCYY-MM-DD hh:mm:ssformat
ducklake	decimal	decimal	col_decimal decimal	TRUE	TRUE	A fixed-point number
ducklake	double	float	col_double double	TRUE	TRUE	A double-precision floating point number
ducklake	enum	string	col_enum enum ('value1','value2','value3')	FALSE	FALSE	An enumeration; each column value may be assigned one enumeration member
ducklake	float	float	col_float float	TRUE	TRUE	A single-precision floating point number
ducklake	float32	float	col_float float	TRUE	TRUE	A single-precision floating point number
ducklake	float64	float	col_float float	TRUE	TRUE	A single-precision floating point number
ducklake	integer	integer	col_int int	TRUE	TRUE	A standard integer
ducklake	int16	integer	col_int int	TRUE	TRUE	A standard integer
ducklake	int32	integer	col_int int	TRUE	TRUE	A standard integer
ducklake	json	json	col_json json	TRUE	TRUE	JSON Data Type
ducklake	int8	smallint	col_int int	TRUE	TRUE	A standard integer
ducklake	smallint	smallint	col_smallint smallint	TRUE	TRUE	A small integer
ducklake	text	text	col_text text	TRUE	TRUE	A small non-binary string
ducklake	time	time	col_time time	TRUE	TRUE	A time value in hh:mm:ss format
ducklake	timestamp	timestamp	col_timestamp timestamp	TRUE	TRUE	A timestamp value in CCYY-MM-DD hh:mm:ss format
ducklake	timestamp_s	timestamp	col_timestamp timestamp	TRUE	TRUE	A timestamp value in CCYY-MM-DD hh:mm:ss format
ducklake	timestamp_ms	timestamp	col_timestamp timestamp	TRUE	TRUE	A timestamp value in CCYY-MM-DD hh:mm:ss format
ducklake	timestamp_ns	timestamp	col_timestamp timestamp	TRUE	TRUE	A timestamp value in CCYY-MM-DD hh:mm:ss format
ducklake	timestamp with time zone	timestampz	col_timestampz timestamp	TRUE	TRUE	A timestamp value in CCYY-MM-DD hh:mm:ss format
ducklake	timestamptz	timestampz	col_timestampz timestamp	TRUE	TRUE	A timestamp value in CCYY-MM-DD hh:mm:ss format
ducklake	tinyblob	text	col_tinyblob tinyblob	TRUE	TRUE	A very small BLOB (binary large object)
ducklake	tinyint	smallint	col_tinyint tinyint	TRUE	TRUE	A very small integer
ducklake	varchar	text	col_varchar varchar(100)	TRUE	TRUE	A variable-length non-binary string
ducklake	boolean	bool	col_boolean boolean	TRUE	TRUE	
ducklake	list	text	col_list list	TRUE	TRUE	
ducklake	struct	json	col_struct struct	TRUE	TRUE	
ducklake	map	json	col_map map	TRUE	TRUE	
ducklake	ubigint	bigint	col_ubigint ubigint	TRUE	TRUE	
ducklake	uint8	integer	col_uinteger uinteger	TRUE	TRUE	
ducklake	uint16	integer	col_uinteger uinteger	TRUE	TRUE	
ducklake	uint32	bigint	col_uinteger uinteger	TRUE	TRUE	
ducklake	uint64	bigint	col_uinteger uinteger	TRUE	TRUE	
ducklake	uinteger	bigint	col_uinteger uinteger	TRUE	TRUE	
ducklake	usmallint	integer	col_usmallint usmallint	TRUE	TRUE	
ducklake	utinyint	integer	col_utinyint utinyint	TRUE	TRUE	
ducklake	uuid	uuid	col_uuid uuid	TRUE	TRUE	
ducklake	hugeint	bigint	col_hugeint hugeint	TRUE	TRUE	
ducklake	interval	string	col_interval interval	TRUE	TRUE	
mariadb	bigint	bigint	col_bigint bigint	TRUE	TRUE	A large integer
mariadb	binary	binary	col_binary binary(100)	TRUE	TRUE	A fixed-length binary string
mariadb	bit	binary	col_bit bit	FALSE	FALSE	A bit field
mariadb	blob	text	col_blob blob	TRUE	TRUE	A small BLOB
mariadb	char	string	col_char char(17)	TRUE	TRUE	A fixed-length nonbinary (character) string
mariadb	date	date	col_date date	TRUE	TRUE	A date value in CCYY-MM-DD format
mariadb	datetime	datetime	col_datetime datetime	TRUE	TRUE	A date and time value inCCYY-MM-DD hh:mm:ssformat
mariadb	decimal	decimal	col_decimal decimal	TRUE	TRUE	A fixed-point number
mariadb	double	float	col_double double	TRUE	TRUE	A double-precision floating point number
mariadb	enum	string	col_enum enum ('value1','value2','value3')	FALSE	FALSE	An enumeration; each column value may be assigned one enumeration member
mariadb	float	float	col_float float	TRUE	TRUE	A single-precision floating point number
mariadb	geometry	string	col_geometry geometry	FALSE	FALSE	A spatial value of any type
mariadb	geometrycollection	string	col_geometrycollection geometrycollection	FALSE	FALSE	A collection of GEOMETRYvalues
mariadb	geomcollection	string		FALSE	FALSE	
mariadb	unsigned int	bigint	col_int int	TRUE	TRUE	A standard integer
mariadb	int	integer	col_int int	TRUE	TRUE	A standard integer
mariadb	json	json	col_json json	TRUE	TRUE	JSON Data Type
mariadb	linestring	string	col_linestring linestring	FALSE	FALSE	A curve (one or more POINT values)
mariadb	longblob	text	col_longblob longblob	TRUE	TRUE	A large BLOB
mariadb	longtext	text	col_longtext longtext	TRUE	TRUE	A large non-binary string
mariadb	mediumblob	text	col_mediumblob mediumblob	TRUE	TRUE	A medium-sized BLOB
mariadb	mediumint	integer	col_mediumint mediumint	TRUE	TRUE	A medium-sized integer
mariadb	mediumtext	text	col_mediumtext mediumtext	TRUE	TRUE	A medium-sized non-binary string
mariadb	multilinestring	string	col_multilinestring multilinestring	FALSE	FALSE	A collection of LINESTRINGvalues
mariadb	multipoint	string	col_multipoint multipoint	FALSE	FALSE	A collection of POINTvalues
mariadb	multipolygon	string	col_multipolygon multipolygon	FALSE	FALSE	A collection of POLYGONvalues
mariadb	point	string	col_point point	FALSE	FALSE	A point (a pair of X-Y coordinates)
mariadb	polygon	string	col_polygon polygon	FALSE	FALSE	A polygon
mariadb	set	string	col_set set('one', 'two')	FALSE	FALSE	A set; each column value may be assigned zero or more SET members
mariadb	smallint	smallint	col_smallint smallint	TRUE	TRUE	A small integer
mariadb	text	text	col_text text	TRUE	TRUE	A small non-binary string
mariadb	time	time	col_time time	TRUE	TRUE	A time value in hh:mm:ss format
mariadb	timestamp	timestamp	col_timestamp timestamp	TRUE	TRUE	A timestamp value in CCYY-MM-DD hh:mm:ss format
mariadb	tinyblob	text	col_tinyblob tinyblob	TRUE	TRUE	A very small BLOB (binary large object)
mariadb	tinyint	smallint	col_tinyint tinyint	TRUE	TRUE	A very small integer
mariadb	tinytext	text	col_tinytext tinytext	TRUE	TRUE	A very small non-binary string
mariadb	varbinary	binary	col_varbinary varbinary(100)	TRUE	FALSE	A variable-length binary string
mariadb	varchar	text	col_varchar varchar(100)	TRUE	TRUE	A variable-length non-binary string
mariadb	year	string	col_year year	FALSE	FALSE	A year value in CCYY or YY format
mongodb	json	json		FALSE	FALSE	
elascticsearch	json	json		FALSE	FALSE	
motherduck	bigint	bigint	col_bigint bigint	TRUE	TRUE	A large integer
motherduck	binary	binary	col_binary binary(100)	TRUE	TRUE	A fixed-length binary string
motherduck	blob	binary	col_blob blob	TRUE	TRUE	A small BLOB
motherduck	char	string	col_char char(17)	TRUE	TRUE	A fixed-length nonbinary (character) string
motherduck	date	date	col_date date	TRUE	TRUE	A date value in CCYY-MM-DD format
motherduck	datetime	datetime	col_datetime datetime	TRUE	TRUE	A date and time value inCCYY-MM-DD hh:mm:ssformat
motherduck	decimal	decimal	col_decimal decimal	TRUE	TRUE	A fixed-point number
motherduck	double	float	col_double double	TRUE	TRUE	A double-precision floating point number
motherduck	enum	string	col_enum enum ('value1','value2','value3')	FALSE	FALSE	An enumeration; each column value may be assigned one enumeration member
motherduck	float	float	col_float float	TRUE	TRUE	A single-precision floating point number
motherduck	integer	integer	col_int int	TRUE	TRUE	A standard integer
motherduck	json	json	col_json json	TRUE	TRUE	JSON Data Type
motherduck	smallint	smallint	col_smallint smallint	TRUE	TRUE	A small integer
motherduck	text	text	col_text text	TRUE	TRUE	A small non-binary string
motherduck	time	time	col_time time	TRUE	TRUE	A time value in hh:mm:ss format
motherduck	timestamp	timestamp	col_timestamp timestamp	TRUE	TRUE	A timestamp value in CCYY-MM-DD hh:mm:ss format
motherduck	timestamp with time zone	timestampz	col_timestampz timestamp	TRUE	TRUE	A timestamp value in CCYY-MM-DD hh:mm:ss format
motherduck	tinyblob	text	col_tinyblob tinyblob	TRUE	TRUE	A very small BLOB (binary large object)
motherduck	tinyint	smallint	col_tinyint tinyint	TRUE	TRUE	A very small integer
motherduck	varchar	text	col_varchar varchar(100)	TRUE	TRUE	A variable-length non-binary string
motherduck	boolean	bool	col_boolean boolean	TRUE	TRUE	
motherduck	list	text	col_list list	TRUE	TRUE	
motherduck	struct	json	col_struct struct	TRUE	TRUE	
motherduck	map	json	col_map map	TRUE	TRUE	
motherduck	ubigint	bigint	col_ubigint ubigint	TRUE	TRUE	
motherduck	uinteger	bigint	col_uinteger uinteger	TRUE	TRUE	
motherduck	usmallint	integer	col_usmallint usmallint	TRUE	TRUE	
motherduck	utinyint	integer	col_utinyint utinyint	TRUE	TRUE	
motherduck	uuid	uuid	col_uuid uuid	TRUE	TRUE	
motherduck	hugeint	bigint	col_hugeint hugeint	TRUE	TRUE	
motherduck	interval	string	col_interval interval	TRUE	TRUE	
mysql	bigint	bigint	col_bigint bigint	TRUE	TRUE	A large integer
mysql	binary	binary	col_binary binary(100)	TRUE	TRUE	A fixed-length binary string
mysql	bit	binary	col_bit bit	FALSE	FALSE	A bit field
mysql	blob	text	col_blob blob	TRUE	TRUE	A small BLOB
mysql	char	string	col_char char(17)	TRUE	TRUE	A fixed-length nonbinary (character) string
mysql	date	date	col_date date	TRUE	TRUE	A date value in CCYY-MM-DD format
mysql	datetime	datetime	col_datetime datetime	TRUE	TRUE	A date and time value inCCYY-MM-DD hh:mm:ssformat
mysql	decimal	decimal	col_decimal decimal	TRUE	TRUE	A fixed-point number
mysql	double	float	col_double double	TRUE	TRUE	A double-precision floating point number
mysql	enum	string	col_enum enum ('value1','value2','value3')	FALSE	FALSE	An enumeration; each column value may be assigned one enumeration member
mysql	float	float	col_float float	TRUE	TRUE	A single-precision floating point number
mysql	geometry	string	col_geometry geometry	FALSE	FALSE	A spatial value of any type
mysql	geometrycollection	string	col_geometrycollection geometrycollection	FALSE	FALSE	A collection of GEOMETRYvalues
mysql	geomcollection	string		FALSE	FALSE	
mysql	unsigned int	bigint	col_int int	TRUE	TRUE	A standard integer
mysql	int	integer	col_int int	TRUE	TRUE	A standard integer
mysql	json	json	col_json json	TRUE	TRUE	JSON Data Type
mysql	linestring	string	col_linestring linestring	FALSE	FALSE	A curve (one or more POINT values)
mysql	longblob	text	col_longblob longblob	TRUE	TRUE	A large BLOB
mysql	longtext	text	col_longtext longtext	TRUE	TRUE	A large non-binary string
mysql	mediumblob	text	col_mediumblob mediumblob	TRUE	TRUE	A medium-sized BLOB
mysql	mediumint	integer	col_mediumint mediumint	TRUE	TRUE	A medium-sized integer
mysql	mediumtext	text	col_mediumtext mediumtext	TRUE	TRUE	A medium-sized non-binary string
mysql	multilinestring	string	col_multilinestring multilinestring	FALSE	FALSE	A collection of LINESTRINGvalues
mysql	multipoint	string	col_multipoint multipoint	FALSE	FALSE	A collection of POINTvalues
mysql	multipolygon	string	col_multipolygon multipolygon	FALSE	FALSE	A collection of POLYGONvalues
mysql	point	string	col_point point	FALSE	FALSE	A point (a pair of X-Y coordinates)
mysql	polygon	string	col_polygon polygon	FALSE	FALSE	A polygon
mysql	set	string	col_set set('one', 'two')	FALSE	FALSE	A set; each column value may be assigned zero or more SET members
mysql	smallint	smallint	col_smallint smallint	TRUE	TRUE	A small integer
mysql	text	text	col_text text	TRUE	TRUE	A small non-binary string
mysql	time	time	col_time time	TRUE	TRUE	A time value in hh:mm:ss format
mysql	timestamp	timestamp	col_timestamp timestamp	TRUE	TRUE	A timestamp value in CCYY-MM-DD hh:mm:ss format
mysql	tinyblob	text	col_tinyblob tinyblob	TRUE	TRUE	A very small BLOB (binary large object)
mysql	tinyint	smallint	col_tinyint tinyint	TRUE	TRUE	A very small integer
mysql	tinytext	text	col_tinytext tinytext	TRUE	TRUE	A very small non-binary string
mysql	varbinary	binary	col_varbinary varbinary(100)	TRUE	FALSE	A variable-length binary string
mysql	varchar	text	col_varchar varchar(100)	TRUE	TRUE	A variable-length non-binary string
mysql	year	string	col_year year	FALSE	FALSE	A year value in CCYY or YY format
oracle	bfile	binary	col_bfile bfile	FALSE	FALSE	Binary data stored in an external file.
oracle	blob	text	col_blob blob	FALSE	FALSE	Unstructured binary data.
oracle	char	string	col_char char(17)	TRUE	TRUE	Fixed-length character data of length size bytes.
oracle	clob	text	col_clob clob	TRUE	TRUE	Single-byte character data.
oracle	date	datetime	col_date date	TRUE	TRUE	Fixed-length date and time data, ranging from Jan. 1, 4712 B.C.E. to Dec. 31, 4712 C.E.
oracle	datetime	datetime	col_date datetime	TRUE	TRUE	Fixed-length date and time data, ranging from Jan. 1, 4712 B.C.E. to Dec. 31, 4712 C.E.
oracle	float	float	col_float float	TRUE	TRUE	
oracle	json	json	col_json json			
oracle	long	string	col_long long	TRUE	FALSE	Variable-length raw binary data.
oracle	mlslabel	string	col_mlslabel mlslabel	FALSE	FALSE	Trusted Oracle datatype.
oracle	nchar	string	col_nchar nchar(17)	TRUE	TRUE	Fixed-length character data of length size characters or bytes, depending on the national character set.
oracle	nclob	text	col_nclob nclob	TRUE	TRUE	Single-byte or fixed-length multibyte national character set (NCHAR) data.
oracle	number	decimal	col_number number	TRUE	TRUE	Variable-length numeric data. Maximum precision p and/or scale s is 38.
oracle	nvarchar2	string	col_nvarchar2 nvarchar2(100)	TRUE	TRUE	Variable-length character data of length size characters or bytes, depending on national character set. A maximum size must be specified.
oracle	raw	binary	col_raw raw(100)	TRUE	FALSE	Variable-length raw binary data.
oracle	rowid	bigint	col_rowid rowid	FALSE	FALSE	Binary data representing row addresses.
oracle	timestamp	timestamp	col_ timestamp timestamp	TRUE	TRUE	
oracle	timestampdty	timestamp	" "	FALSE	FALSE	
oracle	timestamptz	timestampz	" "	FALSE	FALSE	
oracle	timestamptz_dty	timestampz	" "	FALSE	FALSE	
oracle	varchar2	string	col_varchar2 varchar2(100)	TRUE	TRUE	Variable-length character data.
oracle	longvarchar	string	" "	FALSE	FALSE	
postgres	bigint	bigint	col_bigint bigint	TRUE	TRUE	signed eight-byte integer
postgres	bigserial	bigint	col_bigserial bigserial	TRUE	TRUE	autoincrementing eight-byte integer
postgres	bit	bool	col_bit bit	FALSE	FALSE	fixed-length bit string
postgres	bit varying	string	col_bit_varying bit varying	FALSE	FALSE	variable-length bit string
postgres	bool	bool	col_bool bool	TRUE	FALSE	logical Boolean (true/false)
postgres	boolean	bool	col_boolean boolean	TRUE	FALSE	logical Boolean (true/false)
postgres	box	string	col_box box	FALSE	FALSE	rectangular box on a plane
postgres	bytea	binary	col_bytea bytea	TRUE	FALSE	binary data (byte array)
postgres	char	string	col_char char(17)	TRUE	TRUE	fixed-length character string
postgres	bpchar	string	col_bpchar bpchar(17)	FALSE	TRUE	
postgres	character	string	col_character character(17)	TRUE	TRUE	fixed-length character string
postgres	character varying	text	col_character_varying character varying	TRUE	TRUE	variable-length character string
postgres	cidr	string	col_cidr cidr	FALSE	FALSE	IPv4 or IPv6 network address
postgres	circle	string	col_circle circle	FALSE	FALSE	circle on a plane
postgres	date	date	col_date date	TRUE	TRUE	calendar date (year, month, day)
postgres	decimal	decimal	col_decimal decimal	TRUE	TRUE	exact numeric of selectable precision
postgres	double precision	float	col_double_precision double precision	TRUE	TRUE	double precision floating-point number (8 bytes)
postgres	float4	float	col_float4 float4	TRUE	TRUE	single precision floating-point number (4 bytes)
postgres	float8	float	col_float8 float8	TRUE	TRUE	double precision floating-point number (8 bytes)
postgres	inet	string	col_inet inet	FALSE	FALSE	IPv4 or IPv6 host address
postgres	int	integer	col_int int	TRUE	TRUE	signed four-byte integer
postgres	int2	smallint	col_int2 int2	TRUE	TRUE	signed two-byte integer
postgres	int4	integer	col_int4 int4	TRUE	TRUE	signed four-byte integer
postgres	int8	bigint	col_int8 int8	TRUE	TRUE	signed eight-byte integer
postgres	integer	integer	col_integer integer	TRUE	TRUE	signed four-byte integer
postgres	interval	string	col_interval interval	FALSE	FALSE	time span
postgres	_uuid	text	col__uuid text	TRUE	TRUE	array of uuid
postgres	json	json	col_json json	TRUE	TRUE	textual JSON data
postgres	jsonb	json	col_jsonb jsonb	TRUE	TRUE	binary JSON data, decomposed
postgres	line	string	col_line line	FALSE	FALSE	infinite line on a plane
postgres	lseg	string	col_lseg lseg	FALSE	FALSE	line segment on a plane
postgres	macaddr	string	col_macaddr macaddr	FALSE	FALSE	MAC (Media Access Control) address
postgres	money	decimal	col_money money	TRUE	TRUE	currency amount
postgres	name	string	col_name name	TRUE	TRUE	
postgres	numeric	decimal	col_numeric numeric	TRUE	TRUE	exact numeric of selectable precision
postgres	path	string	col_path path	FALSE	FALSE	geometric path on a plane
postgres	pg_lsn	bigint	col_pg_lsn pg_lsn	FALSE	FALSE	PostgreSQL Log Sequence Number
postgres	point	string	col_point point	FALSE	FALSE	geometric point on a plane
postgres	polygon	string	col_polygon polygon	FALSE	FALSE	closed geometric path on a plane
postgres	real	float	col_real real	TRUE	TRUE	single precision floating-point number (4 bytes)
postgres	serial	integer	col_serial serial	TRUE	TRUE	autoincrementing four-byte integer
postgres	serial2	smallint	col_serial2 serial2	TRUE	TRUE	autoincrementing two-byte integer
postgres	serial4	integer	col_serial4 serial4	TRUE	TRUE	autoincrementing four-byte integer
postgres	serial8	integer	col_serial8 serial8	TRUE	TRUE	autoincrementing eight-byte integer
postgres	smallint	smallint	col_smallint smallint	TRUE	TRUE	signed two-byte integer
postgres	smallserial	smallint	col_smallserial smallserial	TRUE	TRUE	autoincrementing two-byte integer
postgres	text	text	col_text text	TRUE	TRUE	variable-length character string
postgres	time	time	col_time time	TRUE	TRUE	time of day (no time zone)
postgres	time with time zone	timez	col_time_with_time_zone time with time zone	TRUE	TRUE	time of day, including time zone
postgres	time without time zone	time	col_time_without_time_zone time without time zone	TRUE	TRUE	time of day (no time zone)
postgres	timestamp	timestamp	col_timestamp timestamp	TRUE	TRUE	date and time (no time zone)
postgres	timestamp without time zone	timestamp	col_timestamp_without_time_zone timestamp without time zone	TRUE	TRUE	date and time (no time zone)
postgres	timestamp with time zone	timestampz	col_timestamp_with_time_zone timestamp with time zone	TRUE	TRUE	date and time, including time zone
postgres	timestamptz	timestampz	col_timestamptz timestamptz	TRUE	TRUE	date and time, including time zone
postgres	timetz	timez	col_timetz timetz	TRUE	TRUE	time of day, including time zone
postgres	tsquery	string	col_tsquery tsquery	FALSE	FALSE	text search query
postgres	tsvector	string	col_tsvector tsvector	FALSE	FALSE	text search document
postgres	txid_snapshot	string	col_txid_snapshot txid_snapshot	FALSE	FALSE	user-level transaction ID snapshot
postgres	uuid	uuid	col_uuid uuid	FALSE	FALSE	universally unique identifier
postgres	varbit	string	col_varbit varbit	FALSE	FALSE	variable-length bit string
postgres	varchar	text	col_varchar varchar	TRUE	TRUE	variable-length character string
postgres	xml	string	col_xml xml	FALSE	FALSE	XML data
postgres	information_schema.sql_identifier	string		FALSE	FALSE	Steampipe Data Type
postgres	information_schema.character_data	string		FALSE	FALSE	Steampipe Data Type
postgres	information_schema.yes_or_no	string		FALSE	FALSE	Steampipe Data Type
postgres	information_schema.cardinal_number	integer		FALSE	FALSE	Steampipe Data Type
postgres	information_schema.time_stamp	string		FALSE	FALSE	Steampipe Data Type
postgres	"""char"""	string		FALSE	FALSE	Steampipe Data Type
postgres	oid	string		FALSE	FALSE	Steampipe Data Type
postgres	xid	string		FALSE	FALSE	Steampipe Data Type
postgres	regproc	string		FALSE	FALSE	Steampipe Data Type
postgres	pg_node_tree	string		FALSE	FALSE	Steampipe Data Type
postgres	text[]	json		FALSE	FALSE	Steampipe Data Type
postgres	name[]	json		FALSE	FALSE	Steampipe Data Type
postgres	real[]	json		FALSE	FALSE	Steampipe Data Type
postgres	aclitem[]	json		FALSE	FALSE	Steampipe Data Type
postgres	anyarray	json		FALSE	FALSE	Steampipe Data Type
postgres	oid[]	json		FALSE	FALSE	Steampipe Data Type
postgres	aclitem[]	json		FALSE	FALSE	Steampipe Data Type
postgres	"""char"""	string		FALSE	FALSE	Steampipe Data Type
postgres	oidvector	string		FALSE	FALSE	Steampipe Data Type
postgres	"""char""[]"	json		FALSE	FALSE	Steampipe Data Type
postgres	pg_ndistinct	string		FALSE	FALSE	Steampipe Data Type
postgres	pg_dependencies	string		FALSE	FALSE	Steampipe Data Type
postgres	pg_mcv_list	string		FALSE	FALSE	Steampipe Data Type
postgres	pg_statistic[]	json		FALSE	FALSE	Steampipe Data Type
postgres	int2vector	string		FALSE	FALSE	Steampipe Data Type
postgres	regtype[]	json		FALSE	FALSE	Steampipe Data Type
postgres	smallint[]	json		FALSE	FALSE	Steampipe Data Type
postgres	boolean[]	json		FALSE	FALSE	Steampipe Data Type
postgres	double precision[]	json		FALSE	FALSE	Steampipe Data Type
postgres	regtype	string				
postgres	void			FALSE	FALSE	
proton	ipv6	string	col_enum8 json	FALSE	FALSE	
proton	array	json	col_array array	FALSE	FALSE	
proton	uuid	string	col_uuid array	FALSE	FALSE	
proton	date	date	col_date date	TRUE	TRUE	
proton	datetime	datetime	col_datetime datetime	TRUE	TRUE	
proton	datetime64	datetime	col_datetime64 datetime64	TRUE	TRUE	
proton	decimal	decimal	col_decimal decimal	TRUE	TRUE	
proton	enum	string	col_enum enum	FALSE	FALSE	
proton	fixedstring	text	col_fixedstring fixedstring	TRUE	TRUE	
proton	float32	float	col_float32 float32	TRUE	TRUE	
proton	float64	float	col_float64 float64	TRUE	TRUE	
proton	int16	smallint	col_int16 int16	TRUE	TRUE	
proton	int32	bigint	col_int32 int32	TRUE	TRUE	
proton	int64	bigint	col_int64 int64	TRUE	TRUE	
proton	int8	integer	col_int8 int8	TRUE	TRUE	
proton	string	text	col_string string	TRUE	TRUE	
proton	tuple	string	col_tuple tuple	TRUE	TRUE	
proton	uint16	integer	col_uint16 uint16	TRUE	TRUE	
proton	uint32	bigint	col_uint32 uint32	TRUE	TRUE	
proton	uint64	decimal(28,0)	col_uint64 uint64	TRUE	TRUE	
proton	uint8	integer	col_uint8 uint8	TRUE	TRUE	
proton	json	json	col_json json	FALSE	FALSE	
proton	map	json	col_map json	FALSE	FALSE	
proton	lowcardinality	string	col_lowcardinality json	FALSE	FALSE	
proton	enum8	string	col_enum8 json	FALSE	FALSE	
proton	ipv6	string	col_enum8 json	FALSE	FALSE	
redshift	bigint	bigint	col_bigint bigint	TRUE	TRUE	signed eight-byte integer
redshift	boolean	bool	col_boolean boolean	TRUE	FALSE	logical boolean (true/false)
redshift	bool	bool	col_bool bool	TRUE	FALSE	logical boolean (true/false)
redshift	char	string	col_char char(17)	TRUE	TRUE	fixed-length character string
redshift	bpchar	string		FALSE	TRUE	fixed-length character string
redshift	character	string	col_character character(17)	TRUE	TRUE	fixed-length character string
redshift	character varying	text	col_character_varying character varying	TRUE	TRUE	variable-length character string
redshift	date	date	col_date date	TRUE	TRUE	calendar date (year, month, day)
redshift	decimal	decimal	col_decimal decimal	TRUE	TRUE	exact numeric of selectable precision
redshift	double precision	float	col_double_precision double precision	TRUE	TRUE	double precision floating-point number
redshift	integer	integer	col_integer integer	TRUE	TRUE	signed four-byte integer
redshift	real	float	col_real real	TRUE	TRUE	single precision floating-point number
redshift	smallint	smallint	col_smallint smallint	TRUE	TRUE	signed two-byte integer
redshift	timestamp	timestamp	col_timestamp timestamp	TRUE	TRUE	date and time (without time zone)
redshift	timestamp without time zone	timestamp	col_timestamp_without_time_zone timestamp without time zone	TRUE	TRUE	date and time (without time zone)
redshift	timestamptz	timestampz	col_timestamptz timestamptz	TRUE	TRUE	date and time (with time zone)
redshift	timestamp with time zone	timestampz	col_timestamp_with_time_zone timestamp with time zone	TRUE	TRUE	date and time (with time zone)
redshift	int2	smallint	col_int2 int2	TRUE	TRUE	signed four-byte integer
redshift	int4	integer	col_int4 int4	TRUE	TRUE	signed four-byte integer
redshift	int8	bigint	col_int8 int8	TRUE	TRUE	signed eight-byte integer
redshift	float	float	col_float float	TRUE	TRUE	eigth-byte float
redshift	float4	float	col_float4 float4	TRUE	TRUE	four-byte float
redshift	float8	float	col_float8 float8	TRUE	TRUE	eigth-byte float
redshift	numeric	decimal	col_numeric numeric	TRUE	TRUE	exact numeric of selectable precision
redshift	varchar	text	col_varchar varchar	TRUE	TRUE	variable-length character string with a user-defined limit
redshift	name	string		FALSE	FALSE	
redshift	text	text		FALSE	FALSE	
redshift	bytea	binary	col_bytea bytea	TRUE	FALSE	binary data (byte array)
snowflake	array	json	col_array array	FALSE	FALSE	
snowflake	bigint	bigint	col_bigint bigint	TRUE	TRUE	Synonymous with NUMBER except precision and scale cannot be specified.
snowflake	binary	binary	col_binary binary(100)	FALSE	FALSE	
snowflake	boolean	bool	col_boolean boolean	TRUE	TRUE	Currently only supported for accounts provisioned after January 25, 2016.
snowflake	char	string	col_char char(17)	TRUE	TRUE	Synonymous with VARCHAR except default length is VARCHAR(1).
snowflake	character	string	col_character character(17)	TRUE	TRUE	Synonymous with VARCHAR except default length is VARCHAR(1).
snowflake	date	date	col_date date	TRUE	TRUE	
snowflake	datetime	timestamp	col_datetime datetime	TRUE	TRUE	Alias for TIMESTAMP_NTZ
snowflake	decimal	decimal	col_decimal decimal	TRUE	TRUE	Synonymous with NUMBER.
snowflake	double	float	col_double double	TRUE	TRUE	Synonymous with FLOAT.
snowflake	double precision	float	col_double_precision double precision	TRUE	TRUE	Synonymous with FLOAT.
snowflake	fixed	decimal		FALSE	FALSE	
snowflake	float	float	col_float float	TRUE	TRUE	
snowflake	float4	float	col_float4 float4	TRUE	TRUE	
snowflake	float8	float	col_float8 float8	TRUE	TRUE	
snowflake	int	integer	col_int int	TRUE	TRUE	Synonymous with NUMBER except precision and scale cannot be specified.
snowflake	integer	integer	col_integer integer	TRUE	TRUE	Synonymous with NUMBER except precision and scale cannot be specified.
snowflake	number	decimal	col_number number	TRUE	TRUE	Default precision and scale are (38,0).
snowflake	numeric	decimal	col_numeric numeric	TRUE	TRUE	Synonymous with NUMBER.
snowflake	object	json	col_object object	FALSE	FALSE	
snowflake	real	float	col_real real	TRUE	TRUE	Synonymous with FLOAT.
snowflake	smallint	smallint	col_smallint smallint	TRUE	TRUE	Synonymous with NUMBER except precision and scale cannot be specified.
snowflake	string	text	col_string string	TRUE	TRUE	Synonymous with VARCHAR.
snowflake	text	text	col_text text	TRUE	TRUE	Synonymous with VARCHAR.
snowflake	time	time	col_time time	TRUE	TRUE	
snowflake	timestamp	timestamp	col_timestamp timestamp	TRUE	TRUE	Alias for one of the TIMESTAMP variations (TIMESTAMP_NTZ by default).
snowflake	timestamp_ltz	timestampz	col_timestamp_ltz timestamp_ltz	TRUE	TRUE	TIMESTAMP with local time zone; time zone, if provided, is not stored.
snowflake	timestamp_ntz	timestamp	col_timestamp_ntz timestamp_ntz	TRUE	TRUE	TIMESTAMP with no time zone; time zone, if provided, is not stored.
snowflake	timestamp_tz	timestampz	col_timestamp_tz timestamp_tz	TRUE	TRUE	TIMESTAMP with time zone.
snowflake	varbinary	binary	col_varbinary varbinary(100)	FALSE	FALSE	Synonymous with BINARY.
snowflake	varchar	text	col_varchar varchar(100)	TRUE	TRUE	Default (and maximum) is 16,777,216 bytes.
snowflake	variant	json	col_variant variant	FALSE	FALSE	
sqlite	blob	text	col_blob blob	TRUE	TRUE	
sqlite	varchar	text	col_varchar varchar	TRUE	TRUE	
sqlite	bigint	bigint	col_bigint bigint	TRUE	TRUE	
sqlite	integer	bigint	col_integer integer	TRUE	TRUE	
sqlite	null	text	col_null null	TRUE	TRUE	
sqlite	real	decimal	col_real real	TRUE	TRUE	
sqlite	numeric	decimal	col_numeric numeric	TRUE	TRUE	
sqlite	decimal	decimal	col_decimal decimal	TRUE	TRUE	
sqlite	int	integer	col_int int	TRUE	TRUE	
sqlite	num	integer	col_num num	TRUE	TRUE	
sqlite	date	date	col_date date	TRUE	TRUE	
sqlite	datetime	datetime	col_datetime datetime	TRUE	TRUE	
sqlite	text	text	col_text text	TRUE	TRUE	
sqlite	json	json	col_json json	TRUE	TRUE	
sqlite	bytea	binary	col_bytea bytea	TRUE	TRUE	
sqlite	boolean	bool	col_boolean boolean	TRUE	TRUE	
sqlite	float	float	col_float float	TRUE	TRUE	
d1	blob	text	col_blob blob	TRUE	TRUE	
d1	varchar	text	col_varchar varchar	TRUE	TRUE	
d1	bigint	bigint	col_bigint bigint	TRUE	TRUE	
d1	integer	bigint	col_integer integer	TRUE	TRUE	
d1	null	text	col_null null	TRUE	TRUE	
d1	real	decimal	col_real real	TRUE	TRUE	
d1	numeric	decimal	col_numeric numeric	TRUE	TRUE	
d1	decimal	decimal	col_decimal decimal	TRUE	TRUE	
d1	int	integer	col_int int	TRUE	TRUE	
d1	num	integer	col_num num	TRUE	TRUE	
d1	date	date	col_date date	TRUE	TRUE	
d1	datetime	datetime	col_datetime datetime	TRUE	TRUE	
d1	text	text	col_text text	TRUE	TRUE	
d1	json	json	col_json json	TRUE	TRUE	
d1	bytea	binary	col_bytea bytea	TRUE	TRUE	
d1	boolean	bool	col_boolean boolean	TRUE	TRUE	
d1	float	float	col_float float	TRUE	TRUE	
sqlserver	bigint	bigint	col_bigint bigint	TRUE	TRUE	
sqlserver	binary	binary	col_binary binary(100)	TRUE	FALSE	
sqlserver	uniqueidentifier	uuid	col_uniqueidentifier uniqueidentifier	TRUE	FALSE	
sqlserver	bit	smallint	col_bit bit	FALSE	FALSE	
sqlserver	char	string	col_char char(17)	TRUE	TRUE	
sqlserver	date	date	col_date date	TRUE	TRUE	
sqlserver	datetime	datetime	col_datetime datetime	TRUE	TRUE	
sqlserver	datetime2	datetime	col_datetime2 datetime2	TRUE	TRUE	
sqlserver	datetimeoffset	timestampz	col_datetimeoffset datetimeoffset	FALSE	FALSE	
sqlserver	decimal	decimal	col_decimal decimal	TRUE	TRUE	
sqlserver	float	float	col_float float	TRUE	TRUE	
sqlserver	image	binary	col_image image	FALSE	FALSE	
sqlserver	int	integer	col_int int	TRUE	TRUE	
sqlserver	money	decimal	col_money money	TRUE	TRUE	
sqlserver	nchar	text	col_nchar nchar(17)	TRUE	TRUE	
sqlserver	ntext	text	col_ntext ntext	TRUE	TRUE	
sqlserver	numeric	decimal	col_numeric numeric	TRUE	TRUE	
sqlserver	nvarchar	text	col_nvarchar nvarchar(100)	TRUE	TRUE	
sqlserver	real	float	col_real real	TRUE	TRUE	
sqlserver	smalldatetime	datetime	col_smalldatetime smalldatetime	TRUE	TRUE	
sqlserver	smallint	smallint	col_smallint smallint	TRUE	TRUE	
sqlserver	smallmoney	decimal	col_smallmoney smallmoney	TRUE	TRUE	
sqlserver	text	text	col_text text	TRUE	TRUE	
sqlserver	time	time	col_time time	TRUE	TRUE	
sqlserver	timestamp	binary	col_timestamp timestamp	TRUE	TRUE	
sqlserver	tinyint	smallint	col_tinyint tinyint	TRUE	TRUE	
sqlserver	varbinary	binary	col_varbinary varbinary(100)	TRUE	FALSE	
sqlserver	varchar	text	col_varchar varchar(100)	TRUE	TRUE	
starrocks	bigint	bigint	col_bigint bigint	TRUE	TRUE	A large integer
starrocks	binary	binary	col_binary binary(100)	TRUE	TRUE	A fixed-length binary string
starrocks	bit	smallint	col_bit bit	FALSE	FALSE	A bit field
starrocks	blob	text	col_blob blob	TRUE	TRUE	A small BLOB
starrocks	char	string	col_char char(17)	TRUE	TRUE	A fixed-length nonbinary (character) string
starrocks	date	date	col_date date	TRUE	TRUE	A date value in CCYY-MM-DD format
starrocks	datetime	datetime	col_datetime datetime	TRUE	TRUE	A date and time value inCCYY-MM-DD hh:mm:ssformat
starrocks	decimal	decimal	col_decimal decimal	TRUE	TRUE	A fixed-point number
starrocks	double	float	col_double double	TRUE	TRUE	A double-precision floating point number
starrocks	enum	string	col_enum enum ('value1','value2','value3')	FALSE	FALSE	An enumeration; each column value may be assigned one enumeration member
starrocks	float	float	col_float float	TRUE	TRUE	A single-precision floating point number
starrocks	geometry	string	col_geometry geometry	FALSE	FALSE	A spatial value of any type
starrocks	geometrycollection	string	col_geometrycollection geometrycollection	FALSE	FALSE	A collection of GEOMETRYvalues
starrocks	geomcollection	string		FALSE	FALSE	
starrocks	int	integer	col_int int	TRUE	TRUE	A standard integer
starrocks	json	json	col_json json	TRUE	TRUE	JSON Data Type
starrocks	linestring	string	col_linestring linestring	FALSE	FALSE	A curve (one or more POINT values)
starrocks	longblob	text	col_longblob longblob	TRUE	TRUE	A large BLOB
starrocks	longtext	text	col_longtext longtext	TRUE	TRUE	A large non-binary string
starrocks	mediumblob	text	col_mediumblob mediumblob	TRUE	TRUE	A medium-sized BLOB
starrocks	mediumint	integer	col_mediumint mediumint	TRUE	TRUE	A medium-sized integer
starrocks	mediumtext	text	col_mediumtext mediumtext	TRUE	TRUE	A medium-sized non-binary string
starrocks	multilinestring	string	col_multilinestring multilinestring	FALSE	FALSE	A collection of LINESTRINGvalues
starrocks	multipoint	string	col_multipoint multipoint	FALSE	FALSE	A collection of POINTvalues
starrocks	multipolygon	string	col_multipolygon multipolygon	FALSE	FALSE	A collection of POLYGONvalues
starrocks	point	string	col_point point	FALSE	FALSE	A point (a pair of X-Y coordinates)
starrocks	polygon	string	col_polygon polygon	FALSE	FALSE	A polygon
starrocks	set	string	col_set set('one', 'two')	FALSE	FALSE	A set; each column value may be assigned zero or more SET members
starrocks	smallint	smallint	col_smallint smallint	TRUE	TRUE	A small integer
starrocks	string	text	col_string string	TRUE	TRUE	A small non-binary string
starrocks	text	text	col_text text	TRUE	TRUE	A small non-binary string
starrocks	time	time	col_time time	TRUE	TRUE	A time value in hh:mm:ss format
starrocks	timestamp	timestamp	col_timestamp timestamp	TRUE	TRUE	A timestamp value in CCYY-MM-DD hh:mm:ss format
starrocks	tinyblob	text	col_tinyblob tinyblob	TRUE	TRUE	A very small BLOB (binary large object)
starrocks	tinyint	smallint	col_tinyint tinyint	TRUE	TRUE	A very small integer
starrocks	tinytext	text	col_tinytext tinytext	TRUE	TRUE	A very small non-binary string
starrocks	varbinary	binary	col_varbinary varbinary(100)	TRUE	FALSE	A variable-length binary string
starrocks	varchar	text	col_varchar varchar(100)	TRUE	TRUE	A variable-length non-binary string
starrocks	year	string	col_year year	FALSE	FALSE	A year value in CCYY or YY format
trino	bigint	bigint				
trino	varbinary	binary				
trino	boolean	bool				
trino	date	date				
trino	timestamp	datetime				
trino	decimal	decimal				
trino	integer	integer				
trino	json	json				
trino	smallint	smallint				
trino	varchar	string				
trino	text	text				
trino	unknown	text				
trino	timestamp	timestamp				
trino	timestamp with time zone	timestampz				
trino	double	float				
trino	varchar	time				
trino	varchar	timez				
iceberg	boolean	bool	col_boolean boolean	TRUE	TRUE	Boolean type
iceberg	int	integer	col_int int	TRUE	TRUE	32-bit signed integer
iceberg	int32	integer	col_int32 int32	TRUE	TRUE	32-bit signed integer
iceberg	long	bigint	col_long long	TRUE	TRUE	64-bit signed integer
iceberg	int64	bigint	col_int64 int64	TRUE	TRUE	64-bit signed integer
iceberg	float	float	col_float float	TRUE	TRUE	32-bit floating point
iceberg	float32	float	col_float32 float32	TRUE	TRUE	32-bit floating point
iceberg	double	float	col_double double	TRUE	TRUE	64-bit floating point
iceberg	float64	float	col_float64 float64	TRUE	TRUE	64-bit floating point
iceberg	decimal	decimal	col_decimal decimal	TRUE	TRUE	Fixed-point decimal
iceberg	date	date	col_date date	TRUE	TRUE	Date type
iceberg	timestamp	timestamp	col_timestamp timestamp	TRUE	TRUE	Timestamp without timezone
iceberg	timestamptz	timestampz	col_timestamptz timestamptz	TRUE	TRUE	Timestamp with timezone
iceberg	timestamp_ns	timestamp	col_timestamp_ns timestamp_ns	TRUE	TRUE	Timestamp in nanoseconds
iceberg	timestamptz_ns	timestampz	col_timestamptz_ns timestamptz_ns	TRUE	TRUE	Timestamp with timezone in nanoseconds
iceberg	time	time	col_time time	TRUE	TRUE	Time type
iceberg	string	text	col_string string	TRUE	TRUE	UTF-8 string
iceberg	uuid	uuid	col_uuid uuid	TRUE	TRUE	UUID type
iceberg	binary	binary	col_binary binary	TRUE	TRUE	Binary data
iceberg	fixed	binary	col_fixed fixed	TRUE	TRUE	Fixed-length binary
iceberg	struct	json	col_struct struct	FALSE	FALSE	Structured data
iceberg	list	json	col_list list	FALSE	FALSE	List/array type
iceberg	map	json	col_map map	FALSE	FALSE	Map type
databricks	bigint	bigint	col_bigint bigint	TRUE	TRUE	8-byte signed integer
databricks	long	bigint	col_bigint bigint	TRUE	TRUE	8-byte signed integer
databricks	binary	binary	col_binary binary	TRUE	TRUE	Byte sequence values
databricks	boolean	bool	col_boolean boolean	TRUE	TRUE	Boolean values
databricks	date	date	col_date date	TRUE	TRUE	Date values (YYYY-MM-DD)
databricks	decimal	decimal	col_decimal decimal	TRUE	TRUE	Numbers with maximum precision and fixed scale
databricks	double	float	col_double double	TRUE	TRUE	8-byte double-precision floating point
databricks	float	float	col_float float	TRUE	TRUE	4-byte single-precision floating point
databricks	int	integer	col_int int	TRUE	TRUE	4-byte signed integer
databricks	smallint	smallint	col_smallint smallint	TRUE	TRUE	2-byte signed integer
databricks	string	text	col_string string	TRUE	TRUE	Character string values
databricks	timestamp	timestampz	col_timestamp timestamp	TRUE	TRUE	Timestamp with session local timezone
databricks	timestamp_ntz	timestamp	col_timestamp_ntz timestamp_ntz	TRUE	TRUE	Timestamp without timezone
databricks	tinyint	smallint	col_tinyint tinyint	TRUE	TRUE	1-byte signed integer
databricks	array	json	col_array array	FALSE	FALSE	Array of elements
databricks	map	json	col_map map	FALSE	FALSE	Map of key-value pairs
databricks	struct	json	col_struct struct	FALSE	FALSE	Structured values with named fields
databricks	variant	json	col_variant variant	FALSE	FALSE	Semi-structured data
databricks	object	json	col_object object	FALSE	FALSE	VARIANT values with structure
databricks	interval	string	col_interval interval	FALSE	FALSE	Time intervals
databricks	void	text	col_void void	FALSE	FALSE	Untyped NULL
<<<<<<< HEAD
firebird	smallint	smallint	col_smallint smallint	TRUE	TRUE	16-bit integer
firebird	short	smallint	col_smallint smallint	TRUE	TRUE	16-bit integer
firebird	long	integer	col_integer integer	TRUE	TRUE	32-bit integer
firebird	integer	integer	col_integer integer	TRUE	TRUE	32-bit integer
firebird	bigint	bigint	col_bigint bigint	TRUE	TRUE	64-bit integer
firebird	float	float	col_float float	TRUE	TRUE	Single precision floating point
firebird	double precision	float	col_double double precision	TRUE	TRUE	Double precision floating point
firebird	numeric	decimal	col_numeric numeric(10,2)	TRUE	TRUE	Fixed point number
firebird	decimal	decimal	col_decimal decimal(10,2)	TRUE	TRUE	Fixed point number
firebird	date	date	col_date date	TRUE	TRUE	Date without time
firebird	time	time	col_time time	TRUE	TRUE	Time without date
firebird	timestamp	timestamp	col_timestamp timestamp	TRUE	TRUE	Date and time
firebird	char	string	col_char char(10)	TRUE	TRUE	Fixed-length character string
firebird	varchar	text	col_varchar varchar(100)	TRUE	TRUE	Variable-length character string
firebird	blob	text	col_blob blob	TRUE	FALSE	Binary large object
firebird	boolean	bool	col_boolean boolean	TRUE	TRUE	Boolean value
firebird	varying	text	col_blob blob	TRUE	FALSE	Binary large object
=======
exasol	boolean	bool	col_boolean boolean	TRUE	TRUE	
exasol	char	string	col_char char(10)	TRUE	TRUE	
exasol	varchar	string	col_varchar varchar(100)	TRUE	TRUE	
exasol	decimal	decimal	col_decimal decimal(10,2)	TRUE	TRUE	
exasol	double	float	col_double double precision	TRUE	TRUE	
exasol	date	date	col_date date	TRUE	TRUE	
exasol	timestamp	timestamp	col_timestamp timestamp	TRUE	TRUE	
exasol	timestamp with local time zone	timestampz	col_timestamp_tz timestamp with local time zone	TRUE	TRUE	
exasol	interval year to month	string	col_interval_ym interval year to month	FALSE	FALSE	
exasol	interval day to second	string	col_interval_ds interval day to second	FALSE	FALSE	
exasol	geometry	text	col_geometry geometry	FALSE	FALSE	
exasol	hashtype	string	col_hashtype hashtype	FALSE	FALSE	
exasol	bigint	bigint	col_bigint bigint	TRUE	TRUE	
exasol	integer	integer	col_integer integer	TRUE	TRUE	
exasol	smallint	smallint	col_smallint smallint	TRUE	TRUE	
>>>>>>> 7f6f3595
<|MERGE_RESOLUTION|>--- conflicted
+++ resolved
@@ -673,7 +673,6 @@
 databricks	object	json	col_object object	FALSE	FALSE	VARIANT values with structure
 databricks	interval	string	col_interval interval	FALSE	FALSE	Time intervals
 databricks	void	text	col_void void	FALSE	FALSE	Untyped NULL
-<<<<<<< HEAD
 firebird	smallint	smallint	col_smallint smallint	TRUE	TRUE	16-bit integer
 firebird	short	smallint	col_smallint smallint	TRUE	TRUE	16-bit integer
 firebird	long	integer	col_integer integer	TRUE	TRUE	32-bit integer
@@ -691,7 +690,6 @@
 firebird	blob	text	col_blob blob	TRUE	FALSE	Binary large object
 firebird	boolean	bool	col_boolean boolean	TRUE	TRUE	Boolean value
 firebird	varying	text	col_blob blob	TRUE	FALSE	Binary large object
-=======
 exasol	boolean	bool	col_boolean boolean	TRUE	TRUE	
 exasol	char	string	col_char char(10)	TRUE	TRUE	
 exasol	varchar	string	col_varchar varchar(100)	TRUE	TRUE	
@@ -706,5 +704,4 @@
 exasol	hashtype	string	col_hashtype hashtype	FALSE	FALSE	
 exasol	bigint	bigint	col_bigint bigint	TRUE	TRUE	
 exasol	integer	integer	col_integer integer	TRUE	TRUE	
-exasol	smallint	smallint	col_smallint smallint	TRUE	TRUE	
->>>>>>> 7f6f3595
+exasol	smallint	smallint	col_smallint smallint	TRUE	TRUE	