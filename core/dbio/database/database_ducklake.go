package database

import (
	"fmt"
	"os"
	"strings"
	"time"

	"github.com/flarco/g"
	"github.com/samber/lo"
	"github.com/slingdata-io/sling-cli/core/dbio"
	"github.com/slingdata-io/sling-cli/core/dbio/iop"
	"github.com/spf13/cast"
)

// DuckLake provides versioned, ACID-compliant tables on top of DuckDB
// It supports multiple catalog backends (DuckDB, SQLite, Postgres, MySQL)
// and various storage backends (S3, Azure, GCS, local filesystem)
// For more details see: https://ducklake.select/docs/stable/duckdb/introduction

// DuckLakeConn is a Ducklake connection
type DuckLakeConn struct {
	DuckDbConn

	// Catalog database configuration
	CatalogType    string // duckdb, sqlite, postgres, mysql
	CatalogSchema  string // schema to use in postgres or mysql
	CatalogConnStr string // connection string for catalog database
	DataPath       string // path to data files (local or cloud storage)
	Database       string // the database name to attached
	Encrypted      bool   // whether data is written using Parquet encryption
}

// Init initiates the object
func (conn *DuckLakeConn) Init() error {

	// Extract data path from properties
	conn.CatalogType = conn.GetProp("catalog_type")
	conn.CatalogSchema = conn.GetProp("catalog_schema")
	conn.CatalogConnStr = conn.GetProp("catalog_conn_string")
	conn.DataPath = conn.GetProp("data_path")
	conn.Database = "ducklake" // for hard-coded  '__ducklake_metadata_ducklake'
	conn.Encrypted = cast.ToBool(conn.GetProp("encrypted"))

	// Set default catalog type if not specified
	if conn.CatalogType == "" {
		conn.CatalogType = "duckdb"
	}

	if conn.CatalogConnStr == "" {
		return g.Error("did not provide 'catalog_conn_string'")
	}

	// Set base properties
	conn.BaseConn.URL = conn.URL
	conn.BaseConn.Type = dbio.TypeDbDuckLake

	// Initialize DuckDB instance (inheriting from DuckDbConn)
	conn.duck = iop.NewDuckDb(conn.Context().Ctx, g.MapToKVArr(conn.properties)...)

	instance := Connection(conn)
	conn.BaseConn.instance = &instance

	return conn.BaseConn.Init()
}

// Connect establishes the DuckLake connection
func (conn *DuckLakeConn) Connect(timeOut ...int) (err error) {
	// First, connect to DuckDB as the base connection
	// For DuckLake, we always use an in-memory DuckDB instance
	// The actual data is managed through the DuckLake extension
	conn.DuckDbConn.URL = "duckdb::memory:"

	if err = conn.DuckDbConn.Connect(timeOut...); err != nil {
		return g.Error(err, "could not connect to DuckDB for DuckLake")
	}

	g.Debug(`opened "%s" connection (%s)`, conn.Type, conn.GetProp("sling_conn_id"))

	conn.SetProp("connected", "true")
	conn.SetProp("connect_time", cast.ToString(time.Now()))

	// Add required extensions using the DuckDb instance
	// DuckLake is the table format extension that provides versioned, ACID transactions on DuckDB
	conn.duck.AddExtension("ducklake")

	// Add catalog-specific extensions if needed
	switch conn.CatalogType {
	case "sqlite":
		conn.duck.AddExtension("sqlite")
	case "postgres":
		conn.duck.AddExtension("postgres")
	case "mysql":
		conn.duck.AddExtension("mysql")
	}

	// Add storage-specific extensions based on data path
	var secret iop.DuckDbSecret

	if conn.DataPath != "" {
		switch {
		case strings.HasPrefix(conn.DataPath, "s3://"), strings.HasPrefix(conn.DataPath, "r2://"):
			secretType := iop.DuckDbSecretTypeS3
			if strings.HasPrefix(conn.DataPath, "r2://") {
				secretType = iop.DuckDbSecretTypeR2
			}
			secretProps := MakeDuckDbSecretProps(conn, secretType)
			secret = iop.NewDuckDbSecret("s3_secret", secretType, secretProps)
			conn.duck.AddSecret(secret)

		case strings.HasPrefix(conn.DataPath, "az://"), strings.HasPrefix(conn.DataPath, "abfss://"):
			secretType := iop.DuckDbSecretTypeAzure
			secretProps := MakeDuckDbSecretProps(conn, secretType)
			secret = iop.NewDuckDbSecret("azure_secret", secretType, secretProps)
			conn.duck.AddSecret(secret)

		case strings.HasPrefix(conn.DataPath, "gs://"), strings.HasPrefix(conn.DataPath, "gcs://"):
			secretType := iop.DuckDbSecretTypeGCS
			secretProps := MakeDuckDbSecretProps(conn, secretType)
			secret = iop.NewDuckDbSecret("gcs_secret", secretType, secretProps)
			conn.duck.AddSecret(secret)

		default:
			// ensure dir is created
			os.MkdirAll(conn.DataPath, 0775)
		}
	}

	// Attach the DuckLake database
	attachSQL := conn.buildAttachSQL()
	_, err = conn.Exec(attachSQL + noDebugKey)
	if err != nil {
		return g.Error(err, "could not attach ducklake database")
	}

	// Use the attached database by default
	_, err = conn.Exec(fmt.Sprintf("USE %s;", conn.Database) + noDebugKey)
	if err != nil {
		return g.Error(err, "could not use ducklake database")
	}

	return nil
}

// buildAttachSQL creates the ATTACH statement based on catalog type
func (conn *DuckLakeConn) buildAttachSQL() string {
	var attachSQL string
	switch conn.CatalogType {
	case "sqlite":
		attachSQL = fmt.Sprintf("ATTACH IF NOT EXISTS 'ducklake:sqlite:%s' AS %s", conn.CatalogConnStr, conn.Database)
	case "postgres":
		attachSQL = fmt.Sprintf("ATTACH IF NOT EXISTS 'ducklake:postgres:%s' AS %s", conn.CatalogConnStr, conn.Database)
	case "mysql":
		attachSQL = fmt.Sprintf("ATTACH IF NOT EXISTS 'ducklake:mysql:%s' AS %s", conn.CatalogConnStr, conn.Database)
	default: // duckdb
		attachSQL = fmt.Sprintf("ATTACH IF NOT EXISTS 'ducklake:%s' AS %s", conn.CatalogConnStr, conn.Database)
	}

	// Add data path if specified
	metaParts := []string{}
	if conn.DataPath != "" {
<<<<<<< HEAD
		if conn.Encrypted {
			attachSQL += fmt.Sprintf(" (DATA_PATH '%s', ENCRYPTED)", conn.DataPath)
		} else {
			attachSQL += fmt.Sprintf(" (DATA_PATH '%s')", conn.DataPath)
		}
=======
		metaParts = append(metaParts, g.F("DATA_PATH '%s'", conn.DataPath))
	}
	if conn.CatalogSchema != "" {
		metaParts = append(metaParts, g.F("META_SCHEMA '%s'", conn.CatalogSchema))
	}
	if len(metaParts) > 0 {
		attachSQL += fmt.Sprintf(" (%s)", strings.Join(metaParts, ", "))
>>>>>>> 658d25a8
	}

	return attachSQL
}

// GetURL returns the processed URL
func (conn *DuckLakeConn) GetURL(newURL ...string) string {
	connURL := conn.BaseConn.URL
	if len(newURL) > 0 {
		connURL = newURL[0]
	}
	return connURL
}

// GenerateUpsertSQL generates the upsert SQL for DuckLake
func (conn *DuckLakeConn) GenerateUpsertSQL(srcTable string, tgtTable string, pkFields []string) (sql string, err error) {
	// DuckLake supports transactions and proper ACID operations
	// For now, use the same approach as DuckDB
	return conn.DuckDbConn.GenerateUpsertSQL(srcTable, tgtTable, pkFields)
}

func (conn *DuckLakeConn) SubmitTemplate(level string, templateMap map[string]string, name string, values map[string]any) (data iop.Dataset, err error) {

	schemaName := cast.ToString(values["schema"])
	tableName := cast.ToString(values["table"])
	tablesExpr := cast.ToString(values["tables"])

	// point to different template if is a temp table
	if name == "columns" && strings.HasSuffix(tableName, "_sling_duckdb_tmp") {
		name = "columns_temp"
	}

	template, ok := templateMap[name]
	if !ok {
		err = g.Error("Could not find template %s", name)
		return
	}

	template = strings.TrimSpace(template) + noDebugKey
	sql, err := conn.ProcessTemplate(level, template, values)
	if err != nil {
		err = g.Error(err, "error processing template")
		return
	}

	data, err = conn.Self().Query(sql)
	if err != nil {
		return
	}

	// if no columns returned, use describe to get columns (especially for views)
	if len(data.Rows) == 0 && name == "columns" && tableName != "" {
		view := Table{Schema: schemaName, Name: tableName, Dialect: dbio.TypeDbDuckLake}
		cols, err := conn.duck.Describe("select * from " + view.FullName())
		if err != nil {
			return data, g.Error(err, "could not describe "+view.FullName())
		}

		data.Columns = iop.NewColumnsFromFields("column_name", "data_type", "precision", "scale")
		for _, col := range cols {
			data.Rows = append(data.Rows, []any{col.Name, col.DbType, col.DbPrecision, col.DbScale})
		}
	}

	// use describe to get schemata columns for views
	if name == "schemata" && tablesExpr != "" {
		tables := strings.Split(tablesExpr, ", ")
		if len(data.Columns) == 0 {
			data.Columns = iop.NewColumnsFromFields("schema_name", "table_name", "is_view", "column_name", "data_type", "position")
		}

		for _, table := range tables {
			viewName := strings.Trim(table, "'")

			// check that it is a view
			viewsData, err := conn.GetViews(schemaName)
			if err != nil {
				return data, g.Error(err, "could not get views")
			} else {
				viewsData = viewsData.Pick("table_name")
				viewNames := lo.Map(viewsData.ColValues(0), func(v any, i int) string {
					return cast.ToString(v)
				})

				if !g.In(viewName, viewNames...) {
					continue // not a view
				}
			}

			view := Table{Schema: schemaName, Name: viewName, Dialect: dbio.TypeDbDuckLake}
			cols, err := conn.duck.Describe("select * from " + view.FullName())
			if err != nil {
				return data, g.Error(err, "could not describe "+view.FullName())
			}

			for i, col := range cols {
				data.Rows = append(data.Rows, []any{schemaName, viewName, true, col.Name, col.DbType, i + 1})
			}
		}
	}

	return
}

// Close closes the DuckLake connection
func (conn *DuckLakeConn) Close() error {
	// Clean up any DuckLake-specific resources
	// Then close the underlying DuckDB connection
	return conn.DuckDbConn.Close()
}<|MERGE_RESOLUTION|>--- conflicted
+++ resolved
@@ -159,21 +159,16 @@
 	// Add data path if specified
 	metaParts := []string{}
 	if conn.DataPath != "" {
-<<<<<<< HEAD
-		if conn.Encrypted {
-			attachSQL += fmt.Sprintf(" (DATA_PATH '%s', ENCRYPTED)", conn.DataPath)
-		} else {
-			attachSQL += fmt.Sprintf(" (DATA_PATH '%s')", conn.DataPath)
-		}
-=======
 		metaParts = append(metaParts, g.F("DATA_PATH '%s'", conn.DataPath))
 	}
 	if conn.CatalogSchema != "" {
 		metaParts = append(metaParts, g.F("META_SCHEMA '%s'", conn.CatalogSchema))
 	}
+  if conn.Encrypted {
+			metaParts = append(metaParts, "ENCRYPTED")
+	}
 	if len(metaParts) > 0 {
 		attachSQL += fmt.Sprintf(" (%s)", strings.Join(metaParts, ", "))
->>>>>>> 658d25a8
 	}
 
 	return attachSQL
