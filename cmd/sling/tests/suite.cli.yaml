--- conflicted
+++ resolved
@@ -1114,32 +1114,7 @@
   name: Test HTTP write_to
   run: 'sling run -d -p cmd/sling/tests/pipelines/p.07.http.yaml'
   output_contains:
-<<<<<<< HEAD
     - 'successfully executed step "step-08" (type: check)'
-
-# Test PostGIS (PostgreSQL) to GeoJSON as target with geometry column name "geom"
-- id: 131
-  name: Test PostGIS (PostgreSQL) to GeoJSON as target
-  run: 'sling run -d -r cmd/sling/tests/replications/r.68.postgres_geom_column_definition_geojson.yaml && test -f /tmp/test_geojson_output.geojson && cat /tmp/test_geojson_output.geojson'
-  rows: 3
-  output_contains:
-    - 'execution succeeded'
-    - '"type":"FeatureCollection"'
-    - '"geometry":{"type":"Point","coordinates":[9.09425263416477,53.4920035631827]}'
-    - '"properties":{"id":1,"name":"Point 1"}'
-
-# Test PostGIS (PostgreSQL) to GeoJSON as target with default geometry column name "geometry"
-- id: 132
-  name: Test PostGIS (PostgreSQL) to GeoJSON as target
-  run: 'sling run -d -r cmd/sling/tests/replications/r.69.postgres_geom_column_default_geojson.yaml && test -f /tmp/test_geojson_output.geojson && cat /tmp/test_geojson_output.geojson'
-  rows: 3
-  output_contains:
-    - 'execution succeeded'
-    - '"type":"FeatureCollection"'
-    - '"geometry":{"type":"Point","coordinates":[9.09425263416477,53.4920035631827]}'
-    - '"properties":{"id":1,"name":"Point 1"}'
-=======
-    - 'successfully executed step "step-08-check" (type: check)'
 
 - id: 131
   name: Test Routine Hook
@@ -1283,4 +1258,25 @@
     - '✓ Test 6 PASSED: Special characters properly handled in JSON payload'
     - '✓ Test 7 PASSED: Edge cases handled correctly'
     - 'All tests completed successfully!'
->>>>>>> e467aa3c
+    
+# Test PostGIS (PostgreSQL) to GeoJSON as target with geometry column name "geom"
+- id: 144
+  name: Test PostGIS (PostgreSQL) to GeoJSON as target
+  run: 'sling run -d -r cmd/sling/tests/replications/r.68.postgres_geom_column_definition_geojson.yaml && test -f /tmp/test_geojson_output.geojson && cat /tmp/test_geojson_output.geojson'
+  rows: 3
+  output_contains:
+    - 'execution succeeded'
+    - '"type":"FeatureCollection"'
+    - '"geometry":{"type":"Point","coordinates":[9.09425263416477,53.4920035631827]}'
+    - '"properties":{"id":1,"name":"Point 1"}'
+
+# Test PostGIS (PostgreSQL) to GeoJSON as target with default geometry column name "geometry"
+- id: 145
+  name: Test PostGIS (PostgreSQL) to GeoJSON as target
+  run: 'sling run -d -r cmd/sling/tests/replications/r.69.postgres_geom_column_default_geojson.yaml && test -f /tmp/test_geojson_output.geojson && cat /tmp/test_geojson_output.geojson'
+  rows: 3
+  output_contains:
+    - 'execution succeeded'
+    - '"type":"FeatureCollection"'
+    - '"geometry":{"type":"Point","coordinates":[9.09425263416477,53.4920035631827]}'
+    - '"properties":{"id":1,"name":"Point 1"}'