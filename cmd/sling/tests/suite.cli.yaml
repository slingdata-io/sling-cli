- id: 1
  name: Simple sling command
  run: sling
  output_contains:
    - Slings data from a data source to a data target.

- id: 2
  name: Run sling command
  run: sling run
  output_contains:
    - Execute a run

- id: 3
  name: Run sling with Excel source
  run: sling run --src-stream file://core/dbio/filesys/test/test.excel2.xlsx --tgt-object file://test.xlsx
  rows: 1317
  output_contains:
    - wrote 1317 rows

- id: 4
  name: Run sling with CSV source and POSTGRES target
  run: 'cat cmd/sling/tests/files/test1.1.csv | sling run --tgt-conn POSTGRES --tgt-object public.my_table --mode full-refresh'
  rows: 18

- id: 5
  name: Run sling with CSV source and POSTGRES target
  run: 'sling run --src-stream file://cmd/sling/tests/files/test1.1.csv --tgt-conn POSTGRES --tgt-object public.my_table --mode full-refresh'
  rows: 18

- id: 6
  name: Run sling with CSV source and MSSQL target
  run: 'sling run --src-stream file://cmd/sling/tests/files/test1.1.csv --tgt-conn MSSQL --tgt-object dbo.my_table --mode full-refresh --tgt-options ''use_bulk: false'''
  rows: 18

- id: 7
  name: Run sling with CSV source and custom options
  run: 'sling run --src-stream file://cmd/sling/tests/files/test4.csv --src-options ''{ delimiter: "|", escape: "\\" }'' --stdout > /dev/null'
  rows: 4

- id: 8
  name: Run sling with gzipped CSV source and POSTGRES target
  run: 'cat cmd/sling/tests/files/test1.1.csv.gz | sling run --tgt-conn POSTGRES --tgt-object public.my_table1 --mode full-refresh'
  rows: 18

- id: 9
  name: Run sling with gzipped CSV source and MYSQL target
  run: 'sling run --src-stream ''file://cmd/sling/tests/files/test1.1.csv.gz'' --tgt-conn MYSQL --tgt-object mysql.my_table --mode full-refresh --tgt-options ''use_bulk: false'''
  rows: 18

- id: 10
  name: Run sling with JSON source and POSTGRES target
  run: 'cat cmd/sling/tests/files/test3.json | sling run --src-options "flatten: true" --tgt-conn POSTGRES --tgt-object public.my_table2 --tgt-options ''use_bulk: false'' --mode full-refresh'
  rows: 1

- id: 11
  name: Run sling with JSON source and POSTGRES target
  run: 'sling run --src-stream ''file://cmd/sling/tests/files/test3.json''  --src-options "flatten: true" --tgt-conn POSTGRES --tgt-object public.my_table3 --tgt-options ''use_bulk: false'' --mode full-refresh'
  rows: 1

- id: 12
  name: Run sling with CSV source and no header
  run: 'sling run --src-stream ''file://cmd/sling/tests/files/test6.csv'' --stdout -d --src-options ''{ header: false }'' > /dev/null'
  rows: 2

- id: 13
  name: Run sling with echo input and empty allowed
  run: 'echo ''a,b,c'' | SLING_ALLOW_EMPTY=true sling  run --tgt-object file:///tmp/test.csv'
  rows: 0
  bytes: 6
  output_contains:
    - execution succeeded

- id: 14
  name: Run sling with POSTGRES source and CSV output
  run: 'sling run --src-conn POSTGRES --src-stream public.my_table --stdout > /tmp/my_table.csv'
  rows: 18

- id: 15
  name: Run sling with POSTGRES source and CSV target
  run: 'sling run --src-conn POSTGRES --src-stream public.my_table --tgt-object file:///tmp/my_table.csv'
  rows: 18

- id: 16
  name: Run sling with POSTGRES source and select columns
  run: 'sling run --src-conn POSTGRES --src-stream public.my_table --stdout --select ''id,email'' -l 2'
  rows: 2
  output_contains:
    - 'id,email'

- id: 17
  name: Run sling with POSTGRES source and exclude columns
  run: 'sling run --src-conn POSTGRES --src-stream public.my_table --stdout --select ''-id'' -l 2'
  rows: 2
  output_contains:
    - 'first_name,last_name,email,target,create_dt'

- id: 18
  name: Run sling with gzipped CSV source and POSTGRES target with ignore existing
  run: 'cat cmd/sling/tests/files/test1.1.csv.gz | sling run --tgt-conn POSTGRES --tgt-object public.my_table --mode full-refresh --tgt-options ''ignore_existing: true'''
  rows: 0
  output_contains:
    - execution succeeded

- id: 19
  name: Run sling with POSTGRES source and CSV target with ignore existing
  run: 'sling run --src-conn POSTGRES --src-stream public.my_table --tgt-object file:///tmp/my_table.csv --tgt-options ''ignore_existing: true'''
  rows: 0
  output_contains:
    - execution succeeded

- id: 20
  name: Run sling with binary CSV source and POSTGRES target
  run: 'sling run --src-stream file://cmd/sling/tests/files/binary/test.bytes.csv --tgt-conn postgres --tgt-object public.my_table_bytes'
  rows: 1

- id: 21
  name: Execute SQL command on POSTGRES
  run: 'sling conns exec postgres "select 1 from "postgres"."public"."my_table_bytes" where byte_val::bytea::text like ''%89504e470d0a1a0a0000000d%''"'
  rows: 1
  output_contains:
    - "1"

- id: 22
  name: Run sling with JSON source and custom columns
  run: SLING_STREAM_URL_COLUMN=true SLING_ROW_NUM_COLUMN=true sling run --src-stream file://core/dbio/filesys/test/test1/json --tgt-conn postgres --tgt-object public.many_jsons --mode full-refresh
  env:
    SLING_LOADED_AT_COLUMN: 'false'
  rows: 2019

- id: 23
  name: Execute SQL command to select distinct stream URL
  run: 'sling conns exec postgres "select distinct _sling_stream_url from public.many_jsons"'
  rows: 4
  output_contains:
    - _SLING_STREAM_URL

- id: 24
  name: Execute SQL command to select stream URL by row number
  run: 'sling conns exec postgres "select _sling_stream_url from public.many_jsons where _sling_row_num = 18" # should show different file names'
  rows: 3
  output_contains:
    - _SLING_STREAM_URL

- id: 25
  name: Execute SQL command to check column names
  run: 'sling conns exec postgres "select column_name from information_schema.columns where table_schema = ''public'' and table_name = ''many_jsons'' and column_name like ''_sling%''" # should not have _sling_loaded_at'
  rows: 2
  output_contains:
    - _sling_row_num
    - _sling_stream_url

- id: 26
  name: Run sling with JSON source and timestamp column
  run: 'SLING_LOADED_AT_COLUMN=''timestamp'' sling run --src-stream file://core/dbio/filesys/test/test1/json --tgt-conn postgres --tgt-object public.many_jsons --mode full-refresh'
  rows: 2019

- id: 27
  name: Execute SQL command to check data type of timestamp column
  run: 'sling conns exec postgres "select data_type from information_schema.columns where table_schema = ''public'' and table_name = ''many_jsons'' and column_name = ''_sling_loaded_at'' and data_type like ''timestamp%''" # _sling_loaded_at should be a timestamp'
  rows: 1
  output_contains:
    - timestamp with

- id: 28
  name: Test POSTGRES connection
  run: sling conns test POSTGRES
  output_contains:
    - 'success!'

- id: 29
  name: Execute SQL command to count rows in POSTGRES table
  run: 'sling conns exec POSTGRES ''select count(1) from public.my_table'''
  rows: 1
  output_contains:
    - 18

- id: 30
  name: Discover POSTGRES connections
  run: sling conns discover POSTGRES
  output_contains:
    - information_schema

- id: 31
  name: Discover POSTGRES connections with schema filter
  run: 'sling conns discover POSTGRES -s ''public.*'''
  output_contains:
    - information_schema

- id: 32
  name: Discover local connections
  run: 'sling conns discover local -p ''.'''
  output_contains:
    - directory

- id: 33
  name: Discover Prometheus connections with columns
  run: 'sling conns discover prometheus --columns'
  fails: gauge

- id: 34
  name: Run sling with Prometheus source and custom query
  run: >
    sling run --src-conn prometheus --src-stream 'sum(go_gc_duration_seconds) by (job, instance, quantile) # {"start": "now-2M"}' --stdout  -d
  output_contains:
    - quantile

- id: 35
  name: Run sling with replication configuration 05
  run: 'sling run -r cmd/sling/tests/replications/r.05.yaml'
  streams: 12

- id: 36
  name: Run sling with replication configuration 05 and streams
  run: 'sling run -r cmd/sling/tests/replications/r.05.yaml --streams ''s3://ocral/mlo.community.test/channels.json,s3://ocral/mlo.community.test/random/'''
  streams: 2

- id: 37
  name: Run sling with replication configuration 06
  run: 'sling run -r cmd/sling/tests/replications/r.06.yaml'
  streams: 3

- id: 38
  name: Run sling with replication configuration 07
  run: sling run -r cmd/sling/tests/replications/r.07.yaml
  streams: 15

- id: 39
  name: Run sling with replication configuration 08
  run: 'sling run -r cmd/sling/tests/replications/r.08.yaml'
  streams: 4

- id: 40
  name: Run sling with replication configuration 09 and constraints
  run: '# sling run -r cmd/sling/tests/replications/r.09.yaml'
  streams: '>1'
  fails: 2

- id: 41
  name: Run sling with replication configuration 09
  run: 'sling run -d -r cmd/sling/tests/replications/r.09.yaml'
  streams: '>1'
  output_contains:
    - 'from "public"."my_table_bytes"'
    - RUNNING

- id: 42
  name: Run sling with replication configuration 09 and tags
  run: 'sling run -r cmd/sling/tests/replications/r.09.yaml --streams tag:my_table'
  streams: 3

- id: 43
  name: Run sling with replication configuration 10
  run: 'sling run -d -r cmd/sling/tests/replications/r.10.yaml'
  rows: 1018
  streams: 1
  output_contains:
    - 'singleFile=true'

- id: 44
  name: Run sling with replication configuration 11 and year parameter
  run: 'sling run -r cmd/sling/tests/replications/r.11.yaml'
  env:
    YEAR: 2005
  streams: 2
  output_contains:
    - test1k/2005

- id: 45
  name: Run sling with replication configuration 12
  run: 'sling run -r cmd/sling/tests/replications/r.12.yaml'
  streams: 1

- id: 46
  name: Run sling with replication configuration 15
  run: 'sling run -r cmd/sling/tests/replications/r.15.yaml # iceberg & delta'
  streams: 3
  output_contains:
    - 999 rows
    - 'aws_s3 -> postgres | '
    - 'test/parquet/test1.parquet'

- id: 48
  name: Run sling with replication configuration 14
  run: 'sling run -d -r cmd/sling/tests/replications/r.14.yaml'
  streams: 5

- id: 49
  name: Run sling with replication configuration 14 (specific streams)
  run: 'sling run -r cmd/sling/tests/replications/r.14.yaml --streams cmd/sling/tests/files/test1.csv,cmd/sling/tests/files/test1.upsert.csv # file incremental. Second run should have no new rows'
  rows: 0

- id: 50
  name: Run sling with replication configuration 16
  run: 'sling run -r cmd/sling/tests/replications/r.16.yaml'
  rows: 90
  streams: 1

- id: 51
  name: Run sling with task configuration
  run: 'sling run -c cmd/sling/tests/task.yaml'
  rows: 24

- id: 52
  name: Run sling with Parquet source
  run: 'sling run --src-stream ''file://cmd/sling/tests/files/parquet'' --stdout > /dev/null'
  rows: 1018

- id: 53
  name: Run sling with empty input
  run: 'echo '''' | sling run --stdout'
  rows: 0
  output_contains:
    - execution succeeded

- id: 54
  name: Run sling with CSV source and single quote
  run: 'sling run --src-conn LOCAL --src-stream file://cmd/sling/tests/files/test7.csv --src-options ''{ delimiter: "|", quote: "''\''''", escape: "\\" }'' --stdout > /dev/null'
  rows: 3

- id: 55
  name: Run sling with CSV source and $symbol quote
  run: 'sling run --src-conn LOCAL --src-stream file://cmd/sling/tests/files/test8.csv --src-options ''{ delimiter: "|", quote: "$", escape: "\\" }'' --stdout > /dev/null'
  rows: 3

- id: 56
  name: 'Run sling with direct insert full-refresh'
  run: 'SLING_DIRECT_INSERT=true sling run --src-conn postgres --src-stream public.test1k_postgres_pg --tgt-conn mysql --tgt-object ''mysql.public_test1k_postgres_pg'' --mode full-refresh'
  rows: '>10'
  streams: '>1'
  output_contains:
    - streaming data (direct insert)

- id: 57
  name: Run sling with incremental (delete missing soft)
  run: 'sling run -d --src-conn postgres --src-stream ''select * from public.test1k_postgres_pg where {incremental_where_cond} limit 900'' --tgt-conn mysql --tgt-object ''mysql.public_test1k_postgres_pg'' --mode incremental --primary-key id --update-key create_dt --tgt-options ''{ delete_missing: soft }'''
  rows: 0
  output_contains:
    - and not exists (

- id: 58
  name: Run sling with incremental (delete missing hard)
  run: 'sling run -d --src-conn postgres --src-stream ''select * from public.test1k_postgres_pg where {incremental_where_cond} limit 900'' --tgt-conn mysql --tgt-object ''mysql.public_test1k_postgres_pg'' --mode incremental --primary-key id --update-key create_dt --tgt-options ''{ delete_missing: hard }'''
  rows: 0
  output_contains:
    - and not exists (

- id: 59
  name: Run sling writing to partitioned parquet (local)
  run: |
    rm -rf /tmp/sling/output8
    
    sling run --src-stream file://cmd/sling/tests/files/test1.csv --tgt-object 'file:///tmp/sling/output8/{part_year}/{part_month}' -d --tgt-options '{ format: parquet }' --update-key create_dt
    
    ls -l /tmp/sling/output8
  rows: 1000
  output_contains:
    - partition_by (
    - 'create_dt_year=2018'

- id: 60
  name: Run sling writing to partitioned parquet (aws)
  run: 'FORMAT=parquet sling run -d -r cmd/sling/tests/replications/r.17.yaml --mode full-refresh'
  rows: 1002
  output_contains:
    - partition_by (

- id: 61
  name: Run sling with incremental writing to partitioned parquet (aws)
  run: 'FORMAT=parquet sling run -d -r cmd/sling/tests/replications/r.17.yaml'
  rows: 40
  output_contains:
    - partition_by (

- id: 62
  name: Run sling writing to partitioned csv (aws)
  run: 'FORMAT=csv sling run -d -r cmd/sling/tests/replications/r.17.yaml --mode full-refresh'
  rows: 1002
  output_contains:
    - partition_by (

- id: 63
  name: Run sling project init
  run: sling project init
  output_contains:
    - .sling.json

- id: 64
  name: Run sling project status
  run: sling project status
  output_contains:
    - PROJECT NAME

- id: 65
  name: Run sling project jobs
  run: sling project jobs
  output_contains:
    - manage project jobs

- id: 66
  name: Run sling project jobs list
  run: sling project jobs list
  output_contains:
    - FILE NAME

- id: 67
  name: 'Run sling hooks & source partitioned (backfill)'
  run: 'sling run -r cmd/sling/tests/replications/r.19.yaml -d --mode backfill --range 2018-01-01,2019-05-01'
  env:
    RESET: 'true'
  rows: 551
  output_contains:
    - 'executed hook "start-02" (type: delete)'
    - 'writing incremental state (value => 2019-06-01'

- id: 68
  name: 'Run sling hooks & source partitioned (incremental)'
  run: 'sling run -r cmd/sling/tests/replications/r.19.yaml -d --streams ''test1k_postgres_pg_parquet'''
  rows: '>78'
  output_contains:
    - 'skipped hook "start-02"'
    - 'hook (inspect_file_check) failed => check failure'
    - 'writing incremental state (value => 2019-07-01'

- id: 69
  name: Run sling pipeline 01
  run: 'sling run -p cmd/sling/tests/pipelines/p.01.yaml -d'
  output_contains:
    - 'executed step "step-02" (type: replication)'

- id: 70
  name: Run sling chunking
  run: |
    THREADS=5 MODE=full-refresh sling run -r $YAML_FILE -d
    THREADS=6 MODE=truncate     sling run -r $YAML_FILE -d
    THREADS=1 MODE=backfill     sling run -r $YAML_FILE -d
    SLING_STREAM_CNT=18 THREADS=2 MODE=incremental  sling run -r $YAML_FILE -d

    SLING_STREAM_CNT=2 MODE=full-refresh sling run -r $YAML_EXPR_FILE -d
    SLING_STREAM_CNT=2 MODE=truncate     sling run -r $YAML_EXPR_FILE -d
    SLING_STREAM_CNT=2 MODE=incremental  sling run -r $YAML_EXPR_FILE -d
  streams: 33
  env:
    YAML_FILE: cmd/sling/tests/replications/r.20.chunking.yaml
    YAML_EXPR_FILE: cmd/sling/tests/replications/r.20.chunking.expr.yaml
  output_contains:
    - '"update_dt" >= ''2018-11-21'
    - '"id" >= 601 and "id" <= 800'
    - TEST1K_SQLSERVER_PG_003
    - TEST1K_SNOWFLAKE_PG_004
    - ("date" >= '2020-09-26' and "date" <= '2021-04-23') # test1k_duckdb_pg, chunk_count: 4
    - ("id" >= 502 and "id" <= 668)  # test1k_ducklake_pg, chunk_count: 6
    # - ("update_dt" >= '2019-11-16 20:39:39' # test1k_clickhouse_pg, incremental
    - ("id" >= 836  # test1k_ducklake_pg, incremental
    - '"id" <= 1002 /* custom-sql */' # test1k_ducklake_pg_sql, incremental
    - '"update_dt" <= ''2019-11-16 20:39:39'' /* custom-sql */' # test1k_duckdb_pg_sql, incremental
    - ((mod(abs(hashtext(coalesce(first_name, ''))), 2)) = 0) # test1k_mysql_pg, chunk_expr
    - id <= 500 and ("id" >= 1 and "id" <= 500) # test1k_mysql_pg_sql

- id: 71
  name: Run sling pipeline 02
  run: 'sling run -p cmd/sling/tests/pipelines/p.02.yaml'
  output_contains:
    - state.copy_sftp_azure.bytes_written    # ensures a file was copied from SFTP to AZURE
    - state.copy_s3_azure.bytes_written      # ensures a file was copied from S3 to AZURE

- id: 72
  name: Run sling to test column casing
  run: 'sling run -d -r cmd/sling/tests/replications/r.21.yaml'
  streams: 1
  output_contains:
    - test1k_clickhouse_pg_first_name

- id: 73
  name: Run sling mysql bit
  run: 'sling run -d -r cmd/sling/tests/replications/r.22.mysql_bit_type.yaml'
  streams: 1
  output_contains:
    - execution succeeded

- id: 74
  name: Run sling iceberg_r2 insert
  run: |
    sling run -d -r cmd/sling/tests/replications/r.23.iceberg_write.yaml
    sling run --src-conn $TARGET --src-stream public.test1k_mariadb_pg --stdout -l 5
  env:
    TARGET: iceberg_r2
  streams: 2
  output_contains:
    - committed iceberg snapshot
    - count_result => {"count_star":1001}
    - inserted 967 rows
    
    # part of stdout output
    - writing to target stream (stdout)
    - wrote 5 rows

- id: 75
  name: Run sling iceberg_s3 insert
  run: |
    sling run -d -r cmd/sling/tests/replications/r.23.iceberg_write.yaml
    sling run --src-conn $TARGET --src-stream public.test1k_mariadb_pg --stdout -l 5
  env:
    TARGET: iceberg_s3
  streams: 2
  output_contains:
    - committed iceberg snapshot
    - count_result => {"count_star":1001}
    - inserted 967 rows
    
    # part of stdout output
    - writing to target stream (stdout)
    - wrote 5 rows

# - id: 76
#   name: Run sling iceberg_lakekeeper insert
#   run: |
#     sling run -d -r cmd/sling/tests/replications/r.23.iceberg_write.yaml
#     sling run --src-conn $TARGET --src-stream public.test1k_mariadb_pg --stdout -l 5
#   env:
#     TARGET: iceberg_lakekeeper
#   streams: 2
#   output_contains:
#     - committed iceberg snapshot
#     - count_result => {"count_star":1001}
#     - inserted 967 rows
    
#     # part of stdout output
#     - writing to target stream (stdout)
#     - wrote 5 rows

- id: 77
  name: Run sling iceberg_sql insert
  run: |
    sling run -d -r cmd/sling/tests/replications/r.23.iceberg_write.yaml
    sling run --src-conn $TARGET --src-stream public.test1k_mariadb_pg --stdout -l 5
  env:
    TARGET: iceberg_sql
  streams: 2
  output_contains:
    - committed iceberg snapshot
    - inserted 967 rows
    
    # part of stdout output
    - writing to target stream (stdout)
    - wrote 5 rows

- id: 78
  name: Run sling iceberg_glue insert
  run: |
    sling run -d -r cmd/sling/tests/replications/r.23.iceberg_write.yaml
    sling run --src-conn $TARGET --src-stream public.test1k_mariadb_pg --stdout -l 5
  env:
    TARGET: iceberg_glue
  streams: 2
  output_contains:
    - committed iceberg snapshot
    - inserted 967 rows
    
    # part of stdout output
    - writing to target stream (stdout)
    - wrote 5 rows

# - id: 79
#   name: Run sling iceberg_gcp insert
#   run: |
#     sling run -d -r cmd/sling/tests/replications/r.23.iceberg_write.yaml
#     sling run --src-conn $TARGET --src-stream public.test1k_mariadb_pg --stdout -l 5
#   streams: 2
#   env:
#     TARGET: iceberg_gcp
#   output_contains:
#     - committed iceberg snapshot
#     - inserted 967 rows
    
#     # part of stdout output
#     - writing to target stream (stdout)
#     - wrote 5 rows

- id: 80
  name: Prometheus buffer fix test
  run: sling run -d -r cmd/sling/tests/replications/r.25.prometheus_buffer.yaml
  streams: 1
  min_rows: 1
  output_contains:
    - 'using range'
    - "changing column type via transform for 'timestamp': bigint => string"
    - "changing column type via transform for 'value': decimal => string"
    - "'timestamp':'text', 'value':'text'" # the timestamp & value columns were successfully casted to string

- id: 81
  name: Prometheus issue 551 (https://github.com/slingdata-io/sling-cli/issues/551)
  run: sling run -d -r cmd/sling/tests/replications/r.26.prometheus_issue551.yaml
  streams: 1
  output_contains:
    - 'using chunked streaming'

- id: 82
  name: Pipeline copy single file from list result (fix for duplicate filename issue)
  run: sling run -d -p cmd/sling/tests/pipelines/p.03.test_copy_fix_demonstration.yaml
  output_contains:
    - 'copying single file from'
    - 'Copy result:'
    - 'Output files:'
    - 'listing path: /tmp/demo_file_1.csv'
  output_does_not_contain:
    - 'listing path: /tmp/remote'

# - id: 83
#   name: Delta R2 secret creation test (https://github.com/slingdata-io/sling-cli/issues/564)
#   run: sling run -d -r cmd/sling/tests/replications/r.27.delta_r2.yaml
#   err: true  # We expect this to fail because the delta file doesn't exist
#   output_contains:
#     - "delta_scan('r2://"  # Verifies the URL was transformed from s3:// to r2://
#     - 'No files in log segment'
#   # This test validates that the R2 secret is created with ACCOUNT_ID
#   # It will fail at data reading stage, but that proves the secret was created correctly

- id: 84
  name: Oracle NUMBER scale fix (https://github.com/slingdata-io/sling-cli/issues/584)
  run: sling run -r cmd/sling/tests/replications/r.28.oracle_number_scale.yaml
  env:
    SCHEMA: ORACLE
    SOURCE: ORACLE
    TARGET: SNOWFLAKE
  output_contains:
    - 'execution succeeded'

- id: 85
  name: Oracle NUMBER scale fix (https://github.com/slingdata-io/sling-cli/issues/584)
  run: sling run -r cmd/sling/tests/replications/r.28.oracle_number_scale.yaml
  env:
    SCHEMA: ORACLE
    SOURCE: ORACLE
    TARGET: POSTGRES
  output_contains:
    - 'execution succeeded'

- id: 86
  name: MSSQL to parquet overwrite fix (https://github.com/slingdata-io/sling-cli/issues/588)
  run: sling run -r cmd/sling/tests/replications/r.29.mssql_parquet_overwrite.yaml
  output_contains:
    - 'execution succeeded'

- id: 87
  name: MSSQL to Azure Storage multiple files fix (https://github.com/slingdata-io/sling-cli/issues/586)
  run: sling run -r cmd/sling/tests/replications/r.30.mssql_azure_multiple_files.yaml
  output_contains:
    - 'execution succeeded'

- id: 88
  name: Test timestamp to string casting without quotes
  run: sling run -r cmd/sling/tests/replications/r.31.timestamp_string_quotes.yaml --debug
  rows: 3
  output_contains:
    - wrote 3 rows
    - execution succeeded

- id: 89
  name: Test inspect hook for database tables and files
  run: sling run -p cmd/sling/tests/pipelines/p.04.test_inspect_hook.yaml
  output_contains:
    - 'Database table inspection results:'
    - 'S3 file inspection results:'
    - 'Local file inspection results:'
    - 'Local directory inspection results:'
    - 'Path: sling-cli-tests/inspect_test.txt'
    - 'FDQN: "public"."test_inspect_table"'
    - 'Path: /tmp/sling/inspect_test/test_file.json'
    - 'URI: file:///tmp/sling/inspect_test/'
    - 'Is Dir: true'

- id: 90
  name: starrocks empty_as_null
  run: sling run -d -r cmd/sling/tests/replications/r.24.starrocks_empty_as_null.yaml
  streams: 1
  rows: 5
  output_contains:
    - 'store.result'
  output_does_not_contain:
    - 'WARN: Using INSERT mode'

- id: 91
  name: Test encoding source options (latin1, windows1252, utf8_bom) and target encoding
  run: |
    sling run -d -r cmd/sling/tests/replications/r.32.encoding_test.yaml
    sling run -d -r cmd/sling/tests/replications/r.33.encoding_target_test.yaml
  output_contains:
    - 'Latin1 results:'
    - 'José'
    - 'Café manager'
    - 'Windows1252 results:'
    - 'UTF-8 BOM results:'
    - '张三'
    - '김철수'
    - 'wrote 3 rows'
    - 'execution succeeded'

- id: 92
  name: Test encoding garbled output when not specified
  run: sling run -d -r cmd/sling/tests/replications/r.34.encoding_garbled_test.yaml
  output_contains:
    - 'SUCCESS: Correct output contains proper special characters'
    - 'SUCCESS: Garbled output has corrupted special characters as expected'
    - 'execution succeeded'

- id: 93
  name: Test transform functions
  run: sling run -d -r cmd/sling/tests/replications/r.35.transform_functions_test.yaml
  output_contains:
    - 'Transform Functions Test Results'
    - 'execution succeeded'
  output_does_not_contain:
    - "did find find transform with params named: 'now'"

- id: 94
  name: Test mongo column casing selection
  run: sling run -d -r cmd/sling/tests/replications/r.36.mongo_snowflake_select.yaml
  output_contains:
    - '"projection":[{"Key":"id","Value":1},{"Key":"first_name","Value":1},{"Key":"last_name","Value":1}]}'
  output_does_not_contain:
     # before, it would upper-case the columns upon column listing
    - '"projection":[{"Key":"ID","Value":1},{"Key":"FIRST_NAME","Value":1},{"Key":"LAST_NAME","Value":1}]}}'

- id: 95
  name: Test decimal to string casting with proper varchar length (https://github.com/slingdata-io/sling-cli/issues/599)
  run: sling run -d -r cmd/sling/tests/replications/r.37.decimal_to_string_cast.yaml
  output_contains:
    - 'Result from Snowflake:'
    - '"100.000"'
    - '"-999.999"'
    - '"0.00001"'

- id: 96
  name: Test extra files deletion (https://github.com/slingdata-io/sling-cli/issues/614)
  run: sling run -d -p cmd/sling/tests/pipelines/p.05.extra_parquet_files_deletion.yaml
  output_does_not_contain:
    - step (extra_files_check) failed

- id: 97
  name: Test to ensure snowflake compression for upload
  run: sling run -d -r cmd/sling/tests/replications/r.38.snowflake_compression_test.yaml
  output_contains:
    - compression=zstd
    - compression=gzip

- id: 98
  name: Test SLING_LOADED_AT column type when casting all columns to string
  run: |
    sling run -d -r cmd/sling/tests/replications/r.39.sling_loaded_at_string_cast.yaml
    sling run -d -r cmd/sling/tests/replications/r.40.sling_loaded_at_csv_string_cast.yaml
  output_contains:
    - 'SUCCESS: _SLING_LOADED_AT is correctly kept as TIMESTAMP even when all columns are cast to string (Postgres source)'
    - "SUCCESS: _SLING_LOADED_AT is correctly kept as TIMESTAMP even when all columns are cast to string (CSV source)"

# - id: 99
#   name: Test empty dataset exporting with Parquet (https://github.com/slingdata-io/sling-cli/issues/598)
#   run: |
#     sling run -d -r cmd/sling/tests/replications/r.41.redshit_empty_parquet.yaml
#   output_contains:
#     - no data or records found in stream

- id: 100
  name: Test excluding column when exporting to Parquet https://github.com/slingdata-io/sling-cli/issues/607)
  run: |
    sling run -d -r cmd/sling/tests/replications/r.42.mssql_exclude_column_issue607.yaml
  output_contains:
    - 'extra_col column count in parquet file: 0'

- id: 101
  name: Test Azure Table incremental mode to PostgreSQL
  run: |
    MODE=full-refresh sling run -d -r cmd/sling/tests/replications/r.43.azuretable_incremental_postgres.yaml --limit 5
    MODE=incremental sling run -d -r cmd/sling/tests/replications/r.43.azuretable_incremental_postgres.yaml
  streams: 1
  output_contains:
    - 'Loaded 5 rows into public.test1k_azuretable_pg'
    - 'inserted 213 rows'
    - 'rows into public.test1k_azuretable_pg'
    - 'id, first_name, email, create_dt, Timestamp'

- id: 102
  name: Test staged transforms with MySQL source and PostgreSQL target
  run: sling run -d -r cmd/sling/tests/replications/r.44.staged_transforms_test.yaml
  streams: 3
  rows: 15  # 3 * 5 = 15
  output_contains:
    - 'Staged Transforms Test Results'
    - 'execution succeeded'

- id: 103
  name: Test Exasol large CSV file ingestion (100K rows)
  run: sling run -d -r cmd/sling/tests/replications/r.45.exasol_large_csv.yaml
  streams: 1
  rows: 100000
  output_contains:
    - 'inserted 100000 rows'
    - 'Row count: 100000'
    - 'execution succeeded'

- id: 104
  name: Test PostgreSQL & BigQury TIME datatype preservation
  run: |
    sling run -d -r cmd/sling/tests/replications/r.46.postgres_time_datatype.yaml
    sling run -d -r cmd/sling/tests/replications/r.48.bigquery_time_datatype.yaml
  output_contains:
    - '| time without time zone |'
    - '| time with time zone    |'
    - | # pg output
      +----+----------+--------------------+----------------+
      | ID | TIME_COL | TIME_PRECISION_COL | TIME_TZ_COL    |
      +----+----------+--------------------+----------------+
      | 1  | 08:30:45 | 08:30:45.123       | 08:30:45+02:00 |
      | 2  | 12:15:30 | 12:15:30.456       | 12:15:30-05:00 |
      | 3  | 23:59:59 | 23:59:59.789       | 23:59:59+00:00 |
      +----+----------+--------------------+----------------+
    - | # bq output
      +----+----------+--------------------+----------------+
      | ID | TIME_COL | TIME_PRECISION_COL | TIME_TZ_COL    |
      +----+----------+--------------------+----------------+
      | 1  | 08:30:45 | 08:30:45.123       | 08:31:45+02:00 |
      | 2  | 12:15:30 | 12:15:30.456       | 12:11:30-05:00 |
      | 3  | 23:59:59 | 23:59:59.789       | 23:51:59+00:00 |
      +----+----------+--------------------+----------------+

- id: 105
  name: Test MSSQL uniqueidentifier datatype preservation
  run: |
    sling conns exec mssql file://cmd/sling/tests/replications/r.47.mssql_uniqueidentifier.sql
    SLING_CLI_TOKEN='' sling run -d -r cmd/sling/tests/replications/r.47.mssql_uniqueidentifier.yaml
    sling run -d -r cmd/sling/tests/replications/r.47.mssql_uniqueidentifier.postgres.yaml
    sling run -d -r cmd/sling/tests/replications/r.47.fabric_uniqueidentifier.yaml
  output_contains:
    - "execution succeeded"
    - "DROP TABLE public.unique_identifier_test2"

- id: 106
  name: Test MSSQL to BigQuery BIGNUMERIC conversion for high precision/scale decimals
  run: sling run -d -r cmd/sling/tests/replications/r.49.mssql_bigquery_bignumeric.yaml
  streams: 1
  rows: 3
  output_contains:
    - "Successfully retrieved column information from BigQuery"
    - "The BIGNUMERIC conversion logic is working correctly!"
    - "All 3 test records should be transferred"
    - "Data integrity verified - high precision decimal values transferred successfully"
    - "execution succeeded"

- id: 107
  name: Test CSV to BigQuery BIGNUMERIC conversion for high scale decimal values
  run: sling run -d -r cmd/sling/tests/replications/r.50.csv_bigquery_bignumeric.yaml
  streams: 1
  rows: 10
  output_contains:
    - "high_scale_1 correctly converted to BIGNUMERIC"
    - "high_scale_2 correctly converted to BIGNUMERIC"
    - "edge_scale_10 (scale=10 > 9) correctly converted to BIGNUMERIC"
    - "very_high_scale correctly converted to BIGNUMERIC"
    - "normal_scale correctly remains as NUMERIC"
    - "small_decimal correctly remains as NUMERIC"
    - "All 10 CSV rows loaded successfully"
    - "High scale decimal value 1 preserved accurately"
    - "Negative high scale decimal preserved accurately"
    - "Very small high scale decimal preserved accurately"
    - "Edge scale=10 BIGNUMERIC value preserved accurately"
    - "Normal scale NUMERIC value preserved accurately"
    - "Small decimal NUMERIC value preserved accurately"
    - "Edge scale=9 NUMERIC value preserved accurately"
    - "Very high scale BIGNUMERIC value preserved accurately"
    - "CSV to BigQuery BIGNUMERIC conversion test completed successfully!"
    - "execution succeeded"

- id: 108
  name: Run XML to PostgreSQL import test
  run: 'sling run -r cmd/sling/tests/replications/r.51.xml_postgres_import.yaml'
  streams: 1
  rows: 5
  output_contains:
    - 'execution succeeded'
    - '✓ All 5 XML records imported successfully'
    - '✓ Name field imported correctly'
    - '✓ Email field imported correctly'
    - '✓ Age field imported correctly'
    - '✓ Salary field imported correctly'
    - '✓ XML to PostgreSQL import test completed successfully!'

- id: 109
  name: Test API -- Sling Platform
  run: sling run -r cmd/sling/tests/replications/apis/r.sling_platform.yaml -d
  streams: 3
  output_contains:
    - 'execution succeeded'
    
    # test iterations
    - '/connection/list?test-value=1'
    - '/connection/list?test-value=2'
    - '/connection/list?test-value=3'
    - '/connection/list?test-value=4'
    - '/execution/list?filters=%7B%22period'

- id: 110
  name: Test API -- Sling Stripe
  run: sling run -r cmd/sling/tests/replications/apis/r.stripe.yaml
  output_contains:
    - 'execution succeeded'

- id: 111
  name: Run AWS S3 file splitting test
  run: 'sling run -r cmd/sling/tests/replications/r.52.parquet_file_splitting.yaml'
  env:
    MY_TARGET: aws_s3
  streams: 1
  rows: 1000
  output_contains:
    - 'execution succeeded'

- id: 112
  name: Run AZURE_STORAGE file splitting test
  run: 'sling run -r cmd/sling/tests/replications/r.52.parquet_file_splitting.yaml'
  env:
    MY_TARGET: AZURE_STORAGE
  streams: 1
  rows: 1000
  output_contains:
    - 'execution succeeded'

- id: 113
  name: Run GOOGLE_STORAGE file splitting test
  run: 'sling run -r cmd/sling/tests/replications/r.52.parquet_file_splitting.yaml'
  env:
    MY_TARGET: GOOGLE_STORAGE
  streams: 1
  rows: 1000
  output_contains:
    - 'execution succeeded'

- id: 114
  name: Run local file splitting test
  run: 'sling run -r cmd/sling/tests/replications/r.52.parquet_file_splitting.yaml'
  env:
    MY_TARGET: local
  streams: 1
  rows: 1000
  output_contains:
    - 'execution succeeded'

# Test Prometheus with no data (should not error)
- id: 115
  run: 'sling run -r cmd/sling/tests/replications/r.53.prometheus_incremental.yaml'
  env:
    SLING_ALLOW_EMPTY: 'TRUE'
  conns:
    - prometheus
    - postgres
  streams: 1
  rows: 0
  output_contains:
    - 'execution succeeded'

# Test MongoDB ObjectID filtering
- id: 116
  name: MongoDB filter test
  run: |
    sling run -r cmd/sling/tests/replications/r.54.mongo_filter.yaml
    sling run -r cmd/sling/tests/replications/r.54.mongo_objectid_filter.yaml

- id: 117
  name: JSON to Snowflake nested import test
  run: 'sling run -d -r cmd/sling/tests/replications/r.55.json_snowflake_nested.yaml'

# Test SQL Server money type to StarRocks
- id: 118
  name: SQL Server money type to StarRocks
  run: 'sling run -d -r cmd/sling/tests/replications/r.56.mssql_starrocks_money.yaml'
  conns:
    - mssql
    - starrocks
  output_contains:
    - 'execution succeeded'
    - 'Row-by-row comparison'

- id: 119
  name: Run replication test for RunState properties
  run: 'sling run -r cmd/sling/tests/replications/r.57.run_state_test.yaml'
  streams: 2
  rows: 10
  output_contains:
    - run.total_bytes = 948
    - run.total_rows = 10
    - run.status = success
    - '   id = public_run_state_test'

- id: 120
  name: Test PostgreSQL mixed encoding character handling
  run: 'sling run -d -r cmd/sling/tests/replications/r.58.postgres_invalid_utf8.yaml'
  rows: 10
  output_contains:
    - 'execution succeeded'

- id: 121
  name: Test MSSQL to PostgreSQL encoding handling
  run: 'sling run -d -r cmd/sling/tests/replications/r.59.mssql_postgres_encoding.yaml'
  rows: 10
  output_contains:
    - 'execution succeeded'

- id: 122
  name: Test MSSQL to PostgreSQL collations handling
  run: 'sling run -d -r cmd/sling/tests/replications/r.60.mssql_postgres_collations.yaml'
  rows: 5
  output_contains:
    - 'execution succeeded'

- id: 123
  name: Test MSSQL identity columns with incremental mode (Issue #657)
  run: 'sling run -d -r cmd/sling/tests/replications/r.61.mssql_identity_incremental.yaml'
  output_contains:
    - 'execution succeeded'

# with add_new_columns=false, we should WARN instead of erroring
- id: 124
  name: Test MSSQL to PostgreSQL with add_new_columns=false
  run: 'sling run -d -r cmd/sling/tests/replications/r.62.mssql_postgres_add_columns_false.yaml'
  output_contains:
    - source field 'age' is missing in target table

# Test PostgreSQL to BigQuery with all data types using CSV and Parquet format
- id: 125
  name: Test PostgreSQL to BigQuery with all data types
  run: 'sling run -d -r cmd/sling/tests/replications/r.63.postgres_bigquery_all_types.yaml'

# Test SQL Server time(7) to Oracle varchar conversion (Issue #662)
- id: 126
  name: Test MSSQL time(7) to Oracle conversion (Issue #662)
  run: 'sling run -d -r cmd/sling/tests/replications/r.64.mssql_oracle_time.yaml'
  env:
    SCHEMA: ORACLE
  conns:
    - mssql
    - oracle
  streams: 1
  rows: 4
  output_contains:
    - 'execution succeeded'
    - 'Row count: 4'

# Test large CSV to Postgres to Parquet (WriteDataflowReadyViaDuckDB hang test)
- id: 127
  name: Test large CSV import to Postgres (100k rows)
  run: |
    sling run -d -r cmd/sling/tests/replications/r.65.large_csv_postgres_parquet.part1.yaml
    sling run -d -r cmd/sling/tests/replications/r.65.large_csv_postgres_parquet.part2.yaml
  conns:
    - postgres
  output_contains:
    - 'CSV file created with 100,000'
    - 'execution succeeded'
    - '✓ All 100,000 CSV records imported successfully into Postgres'

# Test MSSQL to Databricks with uppercase table name (Issue #664)
- id: 128
  name: Test MSSQL to Databricks with uppercase table name (Issue #664)
  run: 'sling run -d -r cmd/sling/tests/replications/r.66.mssql_databricks_uppercase_table.yaml'
  output_contains:
    - 'execution succeeded'

<<<<<<< HEAD
# Test PostGIS (PostgreSQL) to GeoJSON as target
- id: 129
  name: Test PostGIS (PostgreSQL) to GeoJSON as target
  run: 'sling run -d -r cmd/sling/tests/replications/r.67.postgres_geojson.yaml && test -f /tmp/test_geojson_output.geojson && cat /tmp/test_geojson_output.geojson'
  rows: 3
  output_contains:
    - 'execution succeeded'
    - '"type":"FeatureCollection"'
    - '"geometry":{"type":"Point","coordinates":[9.09425263416477,53.4920035631827]}'
    - '"properties":{"id":1,"name":"Point 1"}'
=======
# Test JSON camelCase to PostgreSQL with column_casing (should only create snake_case columns)
- id: 129
  name: Test JSON camelCase to PostgreSQL column casing (reproduce duplicate columns bug)
  run: 'sling run -d -r cmd/sling/tests/replications/r.67.json_postgres_column_casing.yaml'
  streams: 1
  rows: 3
  output_contains:
    - 'execution succeeded'
    - '✓ All 3 JSON records imported successfully'
    - '✓ Correct number of unique columns (5: user_id, first_name, last_name, email_address, _sling_loaded_at)'
    - '✓ Data correctly imported into snake_case columns'

- id: 130
  name: Test HTTP write_to
  run: 'sling run -d -p cmd/sling/tests/pipelines/p.07.http.yaml'
  output_contains:
    - 'successfully executed step "step-08" (type: check)'
>>>>>>> 0ad5f478
<|MERGE_RESOLUTION|>--- conflicted
+++ resolved
@@ -1063,18 +1063,6 @@
   output_contains:
     - 'execution succeeded'
 
-<<<<<<< HEAD
-# Test PostGIS (PostgreSQL) to GeoJSON as target
-- id: 129
-  name: Test PostGIS (PostgreSQL) to GeoJSON as target
-  run: 'sling run -d -r cmd/sling/tests/replications/r.67.postgres_geojson.yaml && test -f /tmp/test_geojson_output.geojson && cat /tmp/test_geojson_output.geojson'
-  rows: 3
-  output_contains:
-    - 'execution succeeded'
-    - '"type":"FeatureCollection"'
-    - '"geometry":{"type":"Point","coordinates":[9.09425263416477,53.4920035631827]}'
-    - '"properties":{"id":1,"name":"Point 1"}'
-=======
 # Test JSON camelCase to PostgreSQL with column_casing (should only create snake_case columns)
 - id: 129
   name: Test JSON camelCase to PostgreSQL column casing (reproduce duplicate columns bug)
@@ -1092,4 +1080,14 @@
   run: 'sling run -d -p cmd/sling/tests/pipelines/p.07.http.yaml'
   output_contains:
     - 'successfully executed step "step-08" (type: check)'
->>>>>>> 0ad5f478
+
+# Test PostGIS (PostgreSQL) to GeoJSON as target
+- id: 131
+  name: Test PostGIS (PostgreSQL) to GeoJSON as target
+  run: 'sling run -d -r cmd/sling/tests/replications/r.68.postgres_geojson.yaml && test -f /tmp/test_geojson_output.geojson && cat /tmp/test_geojson_output.geojson'
+  rows: 3
+  output_contains:
+    - 'execution succeeded'
+    - '"type":"FeatureCollection"'
+    - '"geometry":{"type":"Point","coordinates":[9.09425263416477,53.4920035631827]}'
+    - '"properties":{"id":1,"name":"Point 1"}'